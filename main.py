--- conflicted
+++ resolved
@@ -20,11 +20,6 @@
     LOGS_PATH,
     PORT,
     SERVO_PIN,
-<<<<<<< HEAD
-    SIMULATION_LOG_PATH,
-=======
-    UPSIDE_DOWN,
->>>>>>> e4b89ec3
 )
 from utils import arg_parser
 
