--- conflicted
+++ resolved
@@ -76,38 +76,21 @@
             # Update the airbrakes finite state machine
             airbrakes.update()
 
-<<<<<<< HEAD
-            if args.mock:
-                if not args.debug:  # Don't print the flight data if we are in debug mode
-                    # This is what prints the flight data to the console in real time, we only do
-                    # it when running the sim because printing a lot of things can significantly slow down the program
-                    flight_display.update_display()
-                # Stop the sim when the data is exhausted:
-                if not airbrakes.imu._data_fetch_process.is_alive():
-                    break
-    except KeyboardInterrupt:  # This is run if we press Ctrl+C:
+            # Stop the sim when the data is exhausted:
+            if args.mock and not airbrakes.imu._data_fetch_process.is_alive():
+                break
+    except KeyboardInterrupt:
         if args.mock:
-            flight_display.update_display(end_sim=FlightDisplay.INTERRUPTED_END)
+            flight_display.end_sim_interrupted.set()
     else:  # This is run if we have landed and the program is not interrupted (see state.py)
         if args.mock:
             # Usually the mock sim will stop itself due to data exhaustion, so we will actually
             # hit the condition above, but if the data isn't exhausted, we will stop it here.
-            flight_display.update_display(end_sim=FlightDisplay.NATURAL_END)
-    finally:
-        airbrakes.stop()  # Stop the airbrakes system no matter what path we took
-=======
-            # Stop the sim when the data is exhausted:
-            if args.mock and not airbrakes.imu._data_fetch_process.is_alive():
-                flight_display.end_sim_natural.set()
-                break
-    except KeyboardInterrupt:
-        if args.mock:
-            flight_display.end_sim_interrupted.set()
+            flight_display.end_sim_natural.set()
     finally:
         if args.mock:
             flight_display.stop()
         airbrakes.stop()
->>>>>>> c3d34ad2
 
 
 if __name__ == "__main__":
