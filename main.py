--- conflicted
+++ resolved
@@ -30,12 +30,8 @@
     data_processor = IMUDataProcessor([], UPSIDE_DOWN)
 
     # The context that will manage the airbrakes state machine
-<<<<<<< HEAD
-    airbrakes = AirbrakesContext(logger, servo, imu)
-=======
     airbrakes = AirbrakesContext(servo, imu, logger, data_processor)
 
->>>>>>> b4f22cea
     try:
         airbrakes.start()  # Start the IMU and logger processes
         # This is the main loop that will run until we press Ctrl+C
