--- conflicted
+++ resolved
@@ -15,17 +15,8 @@
 from airbrakes.mock.display import FlightDisplay
 from airbrakes.mock.mock_imu import MockIMU
 from airbrakes.mock.mock_logger import MockLogger
-<<<<<<< HEAD
 from airbrakes.simulation.sim_imu import SimIMU
-from constants import (
-    FREQUENCY,
-    LOGS_PATH,
-    PORT,
-    SERVO_PIN,
-)
-=======
 from constants import IMU_PORT, LOGS_PATH, SERVO_PIN
->>>>>>> 0bc977ac
 from utils import arg_parser
 
 
@@ -37,30 +28,20 @@
     :return: A tuple containing the servo, IMU, and logger objects.
     """
     if args.mock:
-<<<<<<< HEAD
         # If we are running a mock simulation, then we will replace our hardware objects with mock
         # objects that just pretend to be the real hardware. This is useful for testing the
         # software without having to fly the rocket. MockIMU pretends to be the imu by reading
         # previous flight data from a log file
         if not args.sim:
             imu = MockIMU(
-                args.path,
                 real_time_simulation=not args.fast_simulation,
-                start_after_log_buffer=True,
+                log_file_path=args.path,
             )
         # If we are running the simulation for generating datasets, we will replace our IMU object
         # with a sim variant, similar to running a mock simulation.
         else:
             imu = SimIMU(sim_type=args.sim)
         # MockFactory is used to create a mock servo object that pretends to be the real servo
-=======
-        # Replace hardware with mock objects for simulation
-        imu = MockIMU(
-            real_time_simulation=not args.fast_simulation,
-            log_file_path=args.path,
-        )
-        # If using a real servo, use the real servo object, otherwise use a mock servo object
->>>>>>> 0bc977ac
         servo = (
             Servo(SERVO_PIN)
             if args.real_servo
@@ -77,13 +58,14 @@
 
 
 def run_flight_loop(
-    airbrakes: AirbrakesContext, flight_display: FlightDisplay, is_mock: bool
+    airbrakes: AirbrakesContext, flight_display: FlightDisplay, is_mock: bool, is_sim: bool
 ) -> None:
     """
     Main flight control loop that runs until shutdown is requested or interrupted.
     :param airbrakes: The airbrakes context managing the state machine.
     :param flight_display: Display interface for flight data.
-    :param is_mock: Whether running in simulation mode.
+    :param is_mock: Whether running in mock simulation mode.
+    :param is_sim: Whether running in flight simulation mode.
     """
     try:
         # Starts the airbrakes system and display
@@ -94,21 +76,16 @@
             # Update the state machine
             airbrakes.update()
 
-<<<<<<< HEAD
+            # Stop the simulation when the data is exhausted
+            if is_mock and not airbrakes.imu.is_running:
+                break
+
             # If we are running a simulation we need to tell the data generator/sim imu what
             # the current airbrakes extension is so that it can change the Cd based on that
             # It is a bit of a hack, but it is better we do it this way rather than changing
             # the entire structure of the program
-            if args.sim:
-                imu.set_airbrakes_status(airbrakes.current_extension)
-
-            # Stop the sim when the data is exhausted:
-            if args.mock and not airbrakes.imu._data_fetch_process.is_alive():
-=======
-            # Stop the simulation when the data is exhausted
-            if is_mock and not airbrakes.imu.is_running:
->>>>>>> 0bc977ac
-                break
+            if is_sim:
+                airbrakes.imu.set_airbrakes_status(airbrakes.current_extension)
 
     # Handle user interrupt gracefully
     except KeyboardInterrupt:
@@ -143,7 +120,7 @@
     flight_display = FlightDisplay(airbrakes, sim_time_start, args)
 
     # Run the main flight loop
-    run_flight_loop(airbrakes, flight_display, args.mock)
+    run_flight_loop(airbrakes, flight_display, args.mock, args.sim)
 
 
 if __name__ == "__main__":
