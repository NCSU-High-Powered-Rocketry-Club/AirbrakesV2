"""The main file which will be run on the Raspberry Pi. It will create the AirbrakesContext object and run the main
loop."""

import sys
import time

from gpiozero.pins.mock import MockFactory, MockPWMPin

from airbrakes.airbrakes import AirbrakesContext
from airbrakes.data_handling.data_processor import IMUDataProcessor
from airbrakes.data_handling.logger import Logger
from airbrakes.hardware.imu import IMU
from airbrakes.hardware.servo import Servo
from airbrakes.mock.display import FlightDisplay
from airbrakes.mock.mock_imu import MockIMU
from constants import (
    FREQUENCY,
    LOGS_PATH,
    MOCK_ARGUMENT,
    PORT,
    REAL_SERVO_ARGUMENT,
    SERVO_PIN,
    SIMULATION_LOG_PATH,
    UPSIDE_DOWN,
)


def main(is_simulation: bool, real_servo: bool) -> None:
    """
    The main function that will be run when the program is started. It will create the objects that will be used in the
    airbrakes context and run the main loop. The main loop will run until the user presses Ctrl+C.

    Depending on its arguments, it will run the program in simulation mode or not. If it is running in simulation mode,
    it will replace the hardware objects with mock objects that pretend to be the real hardware.

    :param is_simulation: Whether to run the program in simulation mode or not
    :param real_servo: Whether to use the real servo or a mock servo
    """
    # Create the objects that will be used in the airbrakes context
    sim_time_start = time.time()

    if is_simulation:
        # If we are running a simulation, then we will replace our hardware objects with mock objects that just pretend
        # to be the real hardware. This is useful for testing the software without having to fly the rocket.
        # MockIMU pretends to be the imu by reading previous flight data from a log file
        imu = MockIMU(SIMULATION_LOG_PATH, real_time_simulation=True)
        # MockFactory is used to create a mock servo object that pretends to be the real servo
        servo = Servo(SERVO_PIN) if real_servo else Servo(SERVO_PIN, pin_factory=MockFactory(pin_class=MockPWMPin))
    else:
        # If we are not running a simulation, then we will use the real hardware objects
        servo = Servo(SERVO_PIN)
        imu = IMU(PORT, FREQUENCY)

    # Our logger and data processor stay the same regardless of whether we are running a simulation or not
    logger = Logger(LOGS_PATH)
    data_processor = IMUDataProcessor(UPSIDE_DOWN)

    # The context that will manage the airbrakes state machine
    airbrakes = AirbrakesContext(servo, imu, logger, data_processor)

    flight_display = FlightDisplay(airbrakes=airbrakes, start_time=sim_time_start)

    try:
        airbrakes.start()  # Start the IMU and logger processes
        # This is the main loop that will run until we press Ctrl+C
        while not airbrakes.shutdown_requested:
            # Update the airbrakes finite state machine
            airbrakes.update()

            if is_simulation:
<<<<<<< HEAD
                flight_display.update_display()
                # Stop the sim when the data is exhausted:
                if not airbrakes.imu._data_fetch_process.is_alive():
                    flight_display.update_display(end_sim=FlightDisplay.NATURAL_END)
                    break
=======
                # This is what prints the flight data to the console in real time, we only do it when running the sim
                # because printing a lot of things can significantly slow down the program
                update_display(airbrakes, sim_time_start, all_processes)
>>>>>>> e05711f6
    except KeyboardInterrupt:
        if is_simulation:
            flight_display.update_display(end_sim=FlightDisplay.INTERRUPTED_END)
    finally:
        airbrakes.stop()


if __name__ == "__main__":
    # We check if the user has passed the MOCK_ARGUMENT (m) or REAL_SERVO_ARGUMENT (r) to the program
    # If you want to run a simulation on your computer (or Pi) run: python main.py m
    # If you want to run a simulation on the Pi with the servo connected run: python main.py m rs
    main(len(sys.argv) > 1 and MOCK_ARGUMENT in sys.argv[1:], len(sys.argv) > 1 and REAL_SERVO_ARGUMENT in sys.argv[1:])<|MERGE_RESOLUTION|>--- conflicted
+++ resolved
@@ -68,17 +68,13 @@
             airbrakes.update()
 
             if is_simulation:
-<<<<<<< HEAD
+                # This is what prints the flight data to the console in real time, we only do it when running the sim
+                # because printing a lot of things can significantly slow down the program
                 flight_display.update_display()
                 # Stop the sim when the data is exhausted:
                 if not airbrakes.imu._data_fetch_process.is_alive():
                     flight_display.update_display(end_sim=FlightDisplay.NATURAL_END)
                     break
-=======
-                # This is what prints the flight data to the console in real time, we only do it when running the sim
-                # because printing a lot of things can significantly slow down the program
-                update_display(airbrakes, sim_time_start, all_processes)
->>>>>>> e05711f6
     except KeyboardInterrupt:
         if is_simulation:
             flight_display.update_display(end_sim=FlightDisplay.INTERRUPTED_END)
