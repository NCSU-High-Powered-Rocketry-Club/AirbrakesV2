"""The main file which will be run on the Raspberry Pi. It will create the AirbrakesContext object and run the main
loop."""

import argparse
import time

from gpiozero.pins.mock import MockFactory, MockPWMPin

from airbrakes.airbrakes import AirbrakesContext
from airbrakes.data_handling.data_processor import IMUDataProcessor
from airbrakes.data_handling.logger import Logger
from airbrakes.hardware.imu import IMU
from airbrakes.hardware.servo import Servo
from airbrakes.mock.display import FlightDisplay
from airbrakes.mock.mock_imu import MockIMU
from airbrakes.mock.mock_logger import MockLogger
from constants import (
    FREQUENCY,
    LOGS_PATH,
    PORT,
    SERVO_PIN,
    SIMULATION_LOG_PATH,
    UPSIDE_DOWN,
)
from utils import arg_parser


<<<<<<< HEAD
def main(args: argparse.Namespace) -> None:
    # Create the objects that will be used in the airbrakes context
    sim_time_start = time.time()

    if args.mock:
        imu = MockIMU(SIMULATION_LOG_PATH, real_time_simulation=not args.fast_simulation, start_after_log_buffer=True)
        servo = Servo(SERVO_PIN) if args.real_servo else Servo(SERVO_PIN, pin_factory=MockFactory(pin_class=MockPWMPin))
        logger = MockLogger(LOGS_PATH, delete_log_file=not args.keep_log_file)
=======
def main(is_simulation: bool, real_servo: bool) -> None:
    """
    The main function that will be run when the program is started. It will create the objects that will be used in the
    airbrakes context and run the main loop. The main loop will run until the user presses Ctrl+C.

    Depending on its arguments, it will run the program in simulation mode or not. If it is running in simulation mode,
    it will replace the hardware objects with mock objects that pretend to be the real hardware.

    :param is_simulation: Whether to run the program in simulation mode or not
    :param real_servo: Whether to use the real servo or a mock servo
    """
    # Create the objects that will be used in the airbrakes context
    sim_time_start = time.time()

    if is_simulation:
        # If we are running a simulation, then we will replace our hardware objects with mock objects that just pretend
        # to be the real hardware. This is useful for testing the software without having to fly the rocket.
        # MockIMU pretends to be the imu by reading previous flight data from a log file
        imu = MockIMU(SIMULATION_LOG_PATH, real_time_simulation=True)
        # MockFactory is used to create a mock servo object that pretends to be the real servo
        servo = Servo(SERVO_PIN) if real_servo else Servo(SERVO_PIN, pin_factory=MockFactory(pin_class=MockPWMPin))
>>>>>>> 26751a6a
    else:
        # If we are not running a simulation, then we will use the real hardware objects
        servo = Servo(SERVO_PIN)
        imu = IMU(PORT, FREQUENCY)
        logger = Logger(LOGS_PATH)

<<<<<<< HEAD
=======
    # Our logger and data processor stay the same regardless of whether we are running a simulation or not
    logger = Logger(LOGS_PATH)
>>>>>>> 26751a6a
    data_processor = IMUDataProcessor(UPSIDE_DOWN)

    # The context that will manage the airbrakes state machine
    airbrakes = AirbrakesContext(servo, imu, logger, data_processor)

    flight_display = FlightDisplay(airbrakes=airbrakes, start_time=sim_time_start)

    try:
        airbrakes.start()  # Start the IMU and logger processes
        # This is the main loop that will run until we press Ctrl+C
        while not airbrakes.shutdown_requested:
            # Update the airbrakes finite state machine
            airbrakes.update()

<<<<<<< HEAD
            if args.mock:
                if not args.debug:
                    flight_display.update_display()
=======
            if is_simulation:
                # This is what prints the flight data to the console in real time, we only do it when running the sim
                # because printing a lot of things can significantly slow down the program
                flight_display.update_display()
>>>>>>> 26751a6a
                # Stop the sim when the data is exhausted:
                if not airbrakes.imu._data_fetch_process.is_alive():
                    flight_display.update_display(end_sim=FlightDisplay.NATURAL_END)
                    break
    except KeyboardInterrupt:
        if args.mock:
            flight_display.update_display(end_sim=FlightDisplay.INTERRUPTED_END)
    finally:
        airbrakes.stop()


if __name__ == "__main__":
<<<<<<< HEAD
    args = arg_parser()  # Load all command line options
    main(args)
=======
    # We check if the user has passed the MOCK_ARGUMENT (m) or REAL_SERVO_ARGUMENT (r) to the program
    # If you want to run a simulation on your computer (or Pi) run: python main.py m
    # If you want to run a simulation on the Pi with the servo connected run: python main.py m rs
    main(len(sys.argv) > 1 and MOCK_ARGUMENT in sys.argv[1:], len(sys.argv) > 1 and REAL_SERVO_ARGUMENT in sys.argv[1:])
>>>>>>> 26751a6a
<|MERGE_RESOLUTION|>--- conflicted
+++ resolved
@@ -25,17 +25,7 @@
 from utils import arg_parser
 
 
-<<<<<<< HEAD
 def main(args: argparse.Namespace) -> None:
-    # Create the objects that will be used in the airbrakes context
-    sim_time_start = time.time()
-
-    if args.mock:
-        imu = MockIMU(SIMULATION_LOG_PATH, real_time_simulation=not args.fast_simulation, start_after_log_buffer=True)
-        servo = Servo(SERVO_PIN) if args.real_servo else Servo(SERVO_PIN, pin_factory=MockFactory(pin_class=MockPWMPin))
-        logger = MockLogger(LOGS_PATH, delete_log_file=not args.keep_log_file)
-=======
-def main(is_simulation: bool, real_servo: bool) -> None:
     """
     The main function that will be run when the program is started. It will create the objects that will be used in the
     airbrakes context and run the main loop. The main loop will run until the user presses Ctrl+C.
@@ -43,31 +33,27 @@
     Depending on its arguments, it will run the program in simulation mode or not. If it is running in simulation mode,
     it will replace the hardware objects with mock objects that pretend to be the real hardware.
 
-    :param is_simulation: Whether to run the program in simulation mode or not
-    :param real_servo: Whether to use the real servo or a mock servo
+    :param args: Contains the command line arguments that the user passed to the program. See
+        :func:`utils.arg_parser` in utils.py to know what arguments are available.
     """
     # Create the objects that will be used in the airbrakes context
     sim_time_start = time.time()
 
-    if is_simulation:
+    if args.mock:
         # If we are running a simulation, then we will replace our hardware objects with mock objects that just pretend
         # to be the real hardware. This is useful for testing the software without having to fly the rocket.
         # MockIMU pretends to be the imu by reading previous flight data from a log file
-        imu = MockIMU(SIMULATION_LOG_PATH, real_time_simulation=True)
+        imu = MockIMU(SIMULATION_LOG_PATH, real_time_simulation=not args.fast_simulation, start_after_log_buffer=True)
         # MockFactory is used to create a mock servo object that pretends to be the real servo
-        servo = Servo(SERVO_PIN) if real_servo else Servo(SERVO_PIN, pin_factory=MockFactory(pin_class=MockPWMPin))
->>>>>>> 26751a6a
+        servo = Servo(SERVO_PIN) if args.real_servo else Servo(SERVO_PIN, pin_factory=MockFactory(pin_class=MockPWMPin))
+        logger = MockLogger(LOGS_PATH, delete_log_file=not args.keep_log_file)
     else:
         # If we are not running a simulation, then we will use the real hardware objects
         servo = Servo(SERVO_PIN)
         imu = IMU(PORT, FREQUENCY)
         logger = Logger(LOGS_PATH)
 
-<<<<<<< HEAD
-=======
-    # Our logger and data processor stay the same regardless of whether we are running a simulation or not
-    logger = Logger(LOGS_PATH)
->>>>>>> 26751a6a
+    # Our data processor stay the same regardless of whether we are running a simulation or not
     data_processor = IMUDataProcessor(UPSIDE_DOWN)
 
     # The context that will manage the airbrakes state machine
@@ -82,16 +68,11 @@
             # Update the airbrakes finite state machine
             airbrakes.update()
 
-<<<<<<< HEAD
             if args.mock:
-                if not args.debug:
+                if not args.debug:  # Don't print the flight data if we are in debug mode
+                    # This is what prints the flight data to the console in real time, we only do
+                    # it when running the sim because printing a lot of things can significantly slow down the program
                     flight_display.update_display()
-=======
-            if is_simulation:
-                # This is what prints the flight data to the console in real time, we only do it when running the sim
-                # because printing a lot of things can significantly slow down the program
-                flight_display.update_display()
->>>>>>> 26751a6a
                 # Stop the sim when the data is exhausted:
                 if not airbrakes.imu._data_fetch_process.is_alive():
                     flight_display.update_display(end_sim=FlightDisplay.NATURAL_END)
@@ -104,12 +85,5 @@
 
 
 if __name__ == "__main__":
-<<<<<<< HEAD
     args = arg_parser()  # Load all command line options
-    main(args)
-=======
-    # We check if the user has passed the MOCK_ARGUMENT (m) or REAL_SERVO_ARGUMENT (r) to the program
-    # If you want to run a simulation on your computer (or Pi) run: python main.py m
-    # If you want to run a simulation on the Pi with the servo connected run: python main.py m rs
-    main(len(sys.argv) > 1 and MOCK_ARGUMENT in sys.argv[1:], len(sys.argv) > 1 and REAL_SERVO_ARGUMENT in sys.argv[1:])
->>>>>>> 26751a6a
+    main(args)