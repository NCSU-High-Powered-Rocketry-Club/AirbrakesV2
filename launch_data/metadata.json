{
    "purple_launch.csv": {
        "date": "2023-12-16T17:11:35.000-05:00",
        "launch_site": {
            "air_temperature_celsius": 16.11,  
            "air_pressure_mb": 1031.49,
            "wind_speed_kmh": 12.87,
            "wind_direction": "ESE",
            "launch_coordinates": {
                "latitiude": 35.1758000,
                "longitude": -76.8283400
            },
            "launch_rod_angle": 5.0
        },
        "imu_details": {
            "imu_model": "Parker-LORD 3DM-CX5-15",
            "raw_packet_frequency": 1000.0,
            "est_packet_frequency": 500.0
        },
        "flight_data": {
            "log_buffer_index": 5000,
            "apogee_meters": 457.68,
            "landed_coordinates:": {
                "latitude": null,
                "longitude": null
            },
            "flight_length_seconds": 99.9
        },
        "flight_description": "The servo died right before the launch, so this was just a data collection flight. It was with the first iteration of the Airbrakes code, so it doesn't have all of the fields we normally log."
    },
    "interest_launch.csv": {
        "date": "2024-09-28T14:51:21.437-04:00",
        "launch_site": {
            "air_temperature_celsius": 30.0,
            "air_pressure_mb": 1012.19,
            "wind_speed_kmh": 22.53,
            "wind_direction": "SSW",
            "launch_coordinates": {
                "latitiude": 35.1758000,
                "longitude": -76.8283400
            },
            "launch_rod_angle": 5.0
        },
        "imu_details": {
            "imu_model": "Parker-LORD 3DM-CX5-15",
            "raw_packet_frequency": 1000.0,
            "est_packet_frequency": 500.0
        },
        "flight_data": {
            "log_buffer_index": 5000,
            "apogee_meters": 1856.28,
            "landed_coordinates:": {
                "latitude": null,
                "longitude": null
            },
<<<<<<< HEAD
            "flight_length_seconds": 136.47
=======
            "flight_length_seconds": 136.47,
            "target_apogee_meters": 1554.0
>>>>>>> cb8d6436
        },
        "flight_description": "First flight of AirbrakesV2. Airbrakes were coded to deploy automatically after roughly 1 second in CoastState. However they did not deploy due a mechanical issue. LandedState was triggered too early and did not capture touchdown. Generated Data packets were added to file to mimmick a touchdown. We missed logging some quaternions because they were reported invalid by the IMU, and were added in during post-processing later."
    },
    "genesis_launch_1.csv": {
        "date": "2024-11-16T13:45:58.732-05:00",
        "launch_site": {
            "air_temperature_celsius": 16.0,
            "air_pressure_mb": 1016.18,
            "wind_speed_kmh": 16.01,
            "wind_direction": "S",
            "launch_coordinates": {
                "latitiude": 35.1758000,
                "longitude": -76.8283400
            },
            "launch_rod_angle": 6.0
        },
        "imu_details": {
            "imu_model": "Parker-LORD 3DM-CX5-15",
            "raw_packet_frequency": 1000.0,
            "est_packet_frequency": 500.0
        },
        "flight_data": {
            "log_buffer_index": 5000,
            "apogee_meters": 459.46,
            "landed_coordinates:": {
                "latitude": null,
                "longitude": null
            },
<<<<<<< HEAD
            "flight_length_seconds": 53.34
=======
            "flight_length_seconds": 53.34,
            "target_apogee_meters": 10.0
>>>>>>> cb8d6436
        },
        "flight_description": "First flight of apogee prediction code. Apogee prediction worked well. However, the physical airbrakes most likely failed to deploy at the intended time. See https://github.com/NCSU-High-Powered-Rocketry-Club/AirbrakesV2/issues/91 for more details."

    },
    "genesis_launch_2.csv": {
        "date": "2024-11-16T16:45:13.844-05:00",
        "launch_site": {
            "air_temperature_celsius": 15.5,
            "air_pressure_mb": 1015.53,
            "wind_speed_kmh": 8.01,
            "wind_direction": "S",
            "launch_coordinates": {
                "latitiude": 35.1758000,
                "longitude": -76.8283400
            },
            "launch_rod_angle": 5.0
<<<<<<< HEAD
=======
        },
        "imu_details": {
            "imu_model": "Parker-LORD 3DM-CX5-15",
            "raw_packet_frequency": 1000.0,
            "est_packet_frequency": 500.0
        },
        "flight_data": {
            "log_buffer_index": 5000,
            "apogee_meters": 463.62,
            "landed_coordinates:": {
                "latitude": 35.1751266,
                "longitude": -76.826902
            },
            "flight_length_seconds": 54.15,
            "target_apogee_meters": 10.0
        },
        "flight_description": "Second flight of apogee prediction code. This was very similar to first flight and airbrakes most likely failed to deploy at the intended time. See https://github.com/NCSU-High-Powered-Rocketry-Club/AirbrakesV2/issues/91 for more details."
    },
    "legacy_launch_1.csv": {
        "date": "2025-01-25T13:39:19.385-05:00",
        "launch_site": {
            "air_temperature_celsius": 6.667,  
            "air_pressure_mb": 1029.3,
            "wind_speed_kmh": 4.82,
            "wind_direction": "N",
            "launch_coordinates": {
                "latitiude": 35.1757368,
                "longitude": -76.8282710
            },
            "launch_rod_angle": 2.0
>>>>>>> cb8d6436
        },
        "imu_details": {
            "imu_model": "Parker-LORD 3DM-CX5-15",
            "raw_packet_frequency": 1000.0,
            "est_packet_frequency": 500.0
        },
        "flight_data": {
            "log_buffer_index": 5000,
<<<<<<< HEAD
            "apogee_meters": 463.62,
            "landed_coordinates:": {
                "latitude": 35.1751266,
                "longitude": -76.826902
            },
            "flight_length_seconds": 54.15
=======
            "apogee_meters": 631.14,
            "landed_coordinates:": {
                "latitude": 35.1753907,
                "longitude": -76.8268360
            },
            "flight_length_seconds": 60.12,
            "target_apogee_meters": 1
>>>>>>> cb8d6436
        },
        "flight_description": "First flight with encoder and camera. Very high uncertainity in quaternions from the IMU. The timestamp also jumped a bit, and a few seconds of data was missing and/or inconsistent. Encoder and video data did show airbrakes physically deploying though."
    },
    "legacy_launch_2.csv": {
        "date": "2025-01-25T16:13:17.074-05:00",
        "launch_site": {
            "air_temperature_celsius": 6.11,  
            "air_pressure_mb": 1028.4,
            "wind_speed_kmh": 7.91,
            "wind_direction": "N",
            "launch_coordinates": {
                "latitiude": 35.1758000,
                "longitude": -76.8283400
            },
            "launch_rod_angle": 3.0
        },
        "imu_details": {
            "imu_model": "Parker-LORD 3DM-CX5-15",
            "raw_packet_frequency": 1000.0,
            "est_packet_frequency": 500.0
        },
        "flight_data": {
            "log_buffer_index": 5000,
            "apogee_meters": null,
            "landed_coordinates:": {
                "latitude": null,
                "longitude": null
            },
            "flight_length_seconds": null,
            "target_apogee_meters": 1
        },
        "flight_description": "Complete waste of a flight since the velocity was negative at standby state due to excessive gyro drift. No data past standby state."
    },
    "pelicanator_launch_1.csv": {
        "date": "2025-02-22T15:42:17.202-05:00",
        "launch_site": {
            "air_temperature_celsius": 8.89,  
            "air_pressure_mb": 1026.4,
            "wind_speed_kmh": 12.81,
            "wind_direction": "ENE",
            "launch_coordinates": {
                "latitiude": 35.1758000,
                "longitude": -76.8283400
            },
            "launch_rod_angle": 5.0
        },
        "imu_details": {
            "imu_model": "Parker-LORD 3DM-CX5-15",
            "raw_packet_frequency": 500.0,
            "est_packet_frequency": 500.0
        },
        "flight_data": {
            "log_buffer_index": 5000,
            "apogee_meters": 1208.28,
            "landed_coordinates:": {
                "latitude": 35.17778228496852,
                "longitude": -76.8299311341451
            },
            "flight_length_seconds": null,
            "target_apogee_meters": 1218.2
        },
        "flight_description": "First flight of the Pelicanator. This was the first flight with the Raspberry Pi 5, and the first flight in which airbrakes 100% worked. However the flight itself was a failed VDF launch, crash landing and thus the data was cutoff before landing. The camera was in the payload for this flight."
    }
}<|MERGE_RESOLUTION|>--- conflicted
+++ resolved
@@ -53,12 +53,8 @@
                 "latitude": null,
                 "longitude": null
             },
-<<<<<<< HEAD
-            "flight_length_seconds": 136.47
-=======
             "flight_length_seconds": 136.47,
             "target_apogee_meters": 1554.0
->>>>>>> cb8d6436
         },
         "flight_description": "First flight of AirbrakesV2. Airbrakes were coded to deploy automatically after roughly 1 second in CoastState. However they did not deploy due a mechanical issue. LandedState was triggered too early and did not capture touchdown. Generated Data packets were added to file to mimmick a touchdown. We missed logging some quaternions because they were reported invalid by the IMU, and were added in during post-processing later."
     },
@@ -87,12 +83,8 @@
                 "latitude": null,
                 "longitude": null
             },
-<<<<<<< HEAD
-            "flight_length_seconds": 53.34
-=======
             "flight_length_seconds": 53.34,
             "target_apogee_meters": 10.0
->>>>>>> cb8d6436
         },
         "flight_description": "First flight of apogee prediction code. Apogee prediction worked well. However, the physical airbrakes most likely failed to deploy at the intended time. See https://github.com/NCSU-High-Powered-Rocketry-Club/AirbrakesV2/issues/91 for more details."
 
@@ -109,8 +101,6 @@
                 "longitude": -76.8283400
             },
             "launch_rod_angle": 5.0
-<<<<<<< HEAD
-=======
         },
         "imu_details": {
             "imu_model": "Parker-LORD 3DM-CX5-15",
@@ -141,23 +131,14 @@
                 "longitude": -76.8282710
             },
             "launch_rod_angle": 2.0
->>>>>>> cb8d6436
-        },
-        "imu_details": {
-            "imu_model": "Parker-LORD 3DM-CX5-15",
-            "raw_packet_frequency": 1000.0,
-            "est_packet_frequency": 500.0
-        },
-        "flight_data": {
-            "log_buffer_index": 5000,
-<<<<<<< HEAD
-            "apogee_meters": 463.62,
-            "landed_coordinates:": {
-                "latitude": 35.1751266,
-                "longitude": -76.826902
-            },
-            "flight_length_seconds": 54.15
-=======
+        },
+        "imu_details": {
+            "imu_model": "Parker-LORD 3DM-CX5-15",
+            "raw_packet_frequency": 1000.0,
+            "est_packet_frequency": 500.0
+        },
+        "flight_data": {
+            "log_buffer_index": 5000,
             "apogee_meters": 631.14,
             "landed_coordinates:": {
                 "latitude": 35.1753907,
@@ -165,7 +146,6 @@
             },
             "flight_length_seconds": 60.12,
             "target_apogee_meters": 1
->>>>>>> cb8d6436
         },
         "flight_description": "First flight with encoder and camera. Very high uncertainity in quaternions from the IMU. The timestamp also jumped a bit, and a few seconds of data was missing and/or inconsistent. Encoder and video data did show airbrakes physically deploying though."
     },
@@ -194,7 +174,7 @@
                 "latitude": null,
                 "longitude": null
             },
-            "flight_length_seconds": null,
+            "flight_length_seconds": 0.0,
             "target_apogee_meters": 1
         },
         "flight_description": "Complete waste of a flight since the velocity was negative at standby state due to excessive gyro drift. No data past standby state."
@@ -224,7 +204,7 @@
                 "latitude": 35.17778228496852,
                 "longitude": -76.8299311341451
             },
-            "flight_length_seconds": null,
+            "flight_length_seconds": 36.36,
             "target_apogee_meters": 1218.2
         },
         "flight_description": "First flight of the Pelicanator. This was the first flight with the Raspberry Pi 5, and the first flight in which airbrakes 100% worked. However the flight itself was a failed VDF launch, crash landing and thus the data was cutoff before landing. The camera was in the payload for this flight."
