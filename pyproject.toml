--- conflicted
+++ resolved
@@ -36,9 +36,4 @@
           "D100", "D101", "D300", "D418", "D419", "S"]
 
 [tool.ruff.lint.per-file-ignores]
-<<<<<<< HEAD
-"tests/*.py" = ["T20", "S101", "D100"]
-=======
-"scripts/run_*.py" = ["T20"]
-"tests/*.py" = ["T20", "S101", "D100", "ARG001"]
->>>>>>> cc3574a0
+"tests/*.py" = ["T20", "S101", "D100", "ARG001"]