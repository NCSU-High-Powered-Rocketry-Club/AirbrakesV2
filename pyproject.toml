[project]
name = "AirbrakesV2"
description = "Logic for airbrakes as a part of the NASA Student Launch Competition"
<<<<<<< HEAD
requires-python = ">=3.12"
=======
requires-python = ">=3.13"
>>>>>>> e52ec20c
version = "0.1.0"
readme = "README.md"
dependencies = [
    "gpiozero",
<<<<<<< HEAD
    "pigpio",
    # Run sudo pigpiod before running the program
=======
    "pigpio", # Run sudo pigpiod before running the program
>>>>>>> e52ec20c
    "msgspec",
    "numpy",
    "psutil",
    "scipy",
    "pandas",
<<<<<<< HEAD
    "textual",
    # Installation instructions for the following dependencies can be found in the README:
    # "mscl" https://github.com/LORD-MicroStrain/MSCL/blob/master/BuildScripts/buildReadme_Linux.md
    "textual-dev>=1.7.0",
    "textual-plotext>=1.0.1",
=======
    "faster-fifo; sys_platform != 'win32'",
    "python-mscl>=67.0.0",
>>>>>>> e52ec20c
]

[dependency-groups]
dev = [
    "pytest",
    "pytest-cov",
    "ruff>=0.8.4",
    "pre-commit",
]

[project.scripts]
mock = "airbrakes.main:run_mock_flight"
real = "airbrakes.main:run_real_flight"

[build-system]
requires = ["hatchling"]
build-backend = "hatchling.build"

# UV:
[tool.uv]
python-preference = "only-managed"

# HATCH:
[tool.hatch.build.targets.wheel]
packages = ["airbrakes"]

[tool.hatch.build.targets.wheel.force-include]
# specify one launch file so that the mock flight can be run as a demo with uvx.
"launch_data/genesis_launch_1.csv" = "/launch_data/genesis_launch_1.csv"

# RUFF:
[tool.ruff]
line-length = 100
target-version = "py313"
show-fixes = true
exclude = ["scripts"]

[tool.ruff.lint]
ignore = ["PLR2004", "PLR0911", "PLR0912", "PLR0913", "PLR0915", "PERF203", "ISC001"]
select = ["E", "F", "I", "PL", "UP", "RUF", "PTH", "C4", "B", "PIE", "SIM", "RET", "RSE",
          "G", "ISC", "PT", "ASYNC", "TCH", "SLOT", "PERF", "PYI", "FLY", "AIR", "Q", "INP", 
          "W", "YTT", "DTZ", "ARG", "T20", "FURB", "D100", "D101", "D300", "D418",
          "D419", "S", "NPY"]

[tool.ruff.lint.per-file-ignores]
"main.py" = ["T201"]
"airbrakes/mock/display.py" = ["T201"]
"tests/*.py" = ["T20", "S101", "D100", "ARG001", "RUF012"]

[tool.pytest.ini_options]
filterwarnings = [
    "ignore:This process:DeprecationWarning",  # ignore warning about fork()
    "ignore:To reduce servo jitter",  # ignore warning about pigpio
    "ignore:Could not import MSCL",  # ignore warning about MSCL being not installed
]

[tool.coverage.run]
branch = true
source = ["airbrakes"]
omit = [
    "*/tests/*",
    "*/site-packages/*",
    "airbrakes/mock/*"
]

[tool.coverage.report]
skip_covered = false
skip_empty = true
exclude_lines = [
    "def __repr__",
    "if self\\.debug",
    "raise AssertionError",
    "raise NotImplementedError",
    "if __name__ == \"__main__\":"
]
show_missing = true
fail_under = 80<|MERGE_RESOLUTION|>--- conflicted
+++ resolved
@@ -1,36 +1,22 @@
 [project]
 name = "AirbrakesV2"
 description = "Logic for airbrakes as a part of the NASA Student Launch Competition"
-<<<<<<< HEAD
-requires-python = ">=3.12"
-=======
 requires-python = ">=3.13"
->>>>>>> e52ec20c
 version = "0.1.0"
 readme = "README.md"
 dependencies = [
     "gpiozero",
-<<<<<<< HEAD
-    "pigpio",
-    # Run sudo pigpiod before running the program
-=======
     "pigpio", # Run sudo pigpiod before running the program
->>>>>>> e52ec20c
     "msgspec",
     "numpy",
     "psutil",
     "scipy",
     "pandas",
-<<<<<<< HEAD
     "textual",
-    # Installation instructions for the following dependencies can be found in the README:
-    # "mscl" https://github.com/LORD-MicroStrain/MSCL/blob/master/BuildScripts/buildReadme_Linux.md
     "textual-dev>=1.7.0",
     "textual-plotext>=1.0.1",
-=======
     "faster-fifo; sys_platform != 'win32'",
     "python-mscl>=67.0.0",
->>>>>>> e52ec20c
 ]
 
 [dependency-groups]
