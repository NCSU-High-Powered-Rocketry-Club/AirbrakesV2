"""Module which provides a high level interface to the air brakes system on the rocket."""

import time
from collections import deque
from typing import TYPE_CHECKING

from airbrakes.hardware.base_imu import BaseIMU
from airbrakes.hardware.camera import Camera
from airbrakes.hardware.servo import Servo
from airbrakes.state import StandbyState, State
from airbrakes.telemetry.apogee_predictor import ApogeePredictor
from airbrakes.telemetry.data_processor import IMUDataProcessor
from airbrakes.telemetry.logger import Logger
from airbrakes.telemetry.packets.apogee_predictor_data_packet import (
    ApogeePredictorDataPacket,
)
from airbrakes.telemetry.packets.context_data_packet import ContextDataPacket
from airbrakes.telemetry.packets.imu_data_packet import EstimatedDataPacket
from airbrakes.telemetry.packets.servo_data_packet import ServoDataPacket

if TYPE_CHECKING:
    from airbrakes.hardware.imu import IMUDataPacket
    from airbrakes.telemetry.packets.processor_data_packet import ProcessorDataPacket


class AirbrakesContext:
    """
    Manages the state machine for the rocket's airbrakes system, keeping track of the current state
    and communicating with hardware like the servo and IMU. This class is what connects the state
    machine to the hardware.

    Read more about the state machine pattern here:
    https://www.tutorialspoint.com/design_pattern/state_pattern.htm
    """

    __slots__ = (
        "_update_count",
        "apogee_predictor",
        "apogee_predictor_data_packets",
        "camera",
        "context_data_packet",
        "data_processor",
        "est_data_packets",
        "imu",
        "imu_data_packets",
        "last_apogee_predictor_packet",
        "logger",
        "processor_data_packets",
        "servo",
        "servo_data_packet",
        "shutdown_requested",
        "state",
    )

    def __init__(
        self,
        servo: Servo,
        imu: BaseIMU,
        camera: Camera,
        logger: Logger,
        data_processor: IMUDataProcessor,
        apogee_predictor: ApogeePredictor,
    ) -> None:
        """
        Initializes the airbrakes context with the specified hardware objects, logger, and data
        processor. The state machine starts in the StandbyState, which is the initial state of the
        airbrakes system.
        :param servo: The servo object that controls the extension of the airbrakes. This can be a
        real servo or a mocked servo.
        :param imu: The IMU object that reads data from the rocket's IMU. This can be a real IMU or
        a mock IMU.
        :param camera: The camera object that records video from the rocket.
        :param logger: The logger object that logs data to a CSV file.
        :param data_processor: The data processor object that processes IMU data on a higher level.
        :param apogee_predictor: The apogee predictor object that predicts the apogee of the rocket.
        """
        self.servo: Servo = servo
        self.imu: BaseIMU = imu
        self.camera: Camera = camera
        self.logger: Logger = logger
        self.data_processor: IMUDataProcessor = data_processor
        self.apogee_predictor: ApogeePredictor = apogee_predictor
        # The rocket starts in the StandbyState
        self.state: State = StandbyState(self)

        self.shutdown_requested = False
        self.imu_data_packets: deque[IMUDataPacket] = deque()
        self.processor_data_packets: list[ProcessorDataPacket] = []
        self.apogee_predictor_data_packets: list[ApogeePredictorDataPacket] = []
        self.est_data_packets: list[EstimatedDataPacket] = []
        self.context_data_packet: ContextDataPacket | None = None
        self.servo_data_packet: ServoDataPacket | None = None
        self.last_apogee_predictor_packet = ApogeePredictorDataPacket(0, 0, 0, 0, 0)

        self._update_count: int = 1

    def start(self) -> None:
        """
        Starts the IMU and logger processes. This is called before the main while loop starts.
        """
        self.imu.start()
        self.logger.start()
        self.apogee_predictor.start()
        self.camera.start()

    def stop(self) -> None:
        """
        Handles shutting down the airbrakes. This will cause the main loop to break. It retracts
        the airbrakes, stops the IMU, and stops the logger.
        """
        if self.shutdown_requested:
            return
        self.retract_airbrakes()
        self.imu.stop()
        self.logger.stop()
        self.apogee_predictor.stop()
        self.camera.stop()
        self.shutdown_requested = True

    def update(self) -> None:
        """
        Called every loop iteration from the main process. Depending on the current state, it will
        do different things. It is what controls the airbrakes and chooses when to move to the next
        state.
        """
        # get_imu_data_packets() gets from the "first" item in the queue, i.e, the set of data
        # *may* not be the most recent data. But we want continuous data for state, apogee,
        # and logging purposes, so we don't need to worry about that, as long as we're not too
        # behind on processing
        self.imu_data_packets = self.imu.get_imu_data_packets()

        # This happens quite often, on our PC's since they are much faster than the Pi.
        if not self.imu_data_packets:
            return

        # Split the data packets into estimated and raw data packets for use in processing and
        # logging
        self.est_data_packets = [
            data_packet
            for data_packet in self.imu_data_packets
            if isinstance(data_packet, EstimatedDataPacket)
        ]

        # Update the processed data with the new data packets. We only care about EstDataPackets
        self.data_processor.update(self.est_data_packets)

        # Get the processor data packets from the data processor, this will have the same length
        # as the number of EstimatedDataPackets in data_packets
        if self.est_data_packets:
            self.processor_data_packets = self.data_processor.get_processor_data_packets()

        # Gets the apogee predictor packets
        self.apogee_predictor_data_packets = self.apogee_predictor.get_prediction_data_packets()

        # Update the last apogee predictor packet
        if self.apogee_predictor_data_packets:
            self.last_apogee_predictor_packet = self.apogee_predictor_data_packets[-1]

        # Update the state machine based on the latest processed data
        self.state.update()

        # Create packets representing the current state of the airbrakes system:
        self.generate_data_packets()

        # Logs the current state, extension, IMU data, and processed data
        self.logger.log(
            self.context_data_packet,
            self.servo_data_packet,
            self.imu_data_packets,
            self.processor_data_packets,
            self.apogee_predictor_data_packets,
        )

        # Increment the loop count
        self._update_count += 1

    def extend_airbrakes(self) -> None:
        """
        Extends the airbrakes to the maximum extension.
        """
        self.servo.set_extended()

    def retract_airbrakes(self) -> None:
        """
        Retracts the airbrakes to the minimum extension.
        """
        self.servo.set_retracted()

    def predict_apogee(self) -> None:
        """
        Predicts the apogee of the rocket based on the current processed data. This
        should only be called in the coast state, before we start controlling the airbrakes.
        """
        # We have to only run this for estimated data packets, otherwise we send duplicate
        # data to the predictor (because for a raw data packet, we still have the 'old'
        # processor_data_packets)
        # This would result in a very slow convergence and inaccurate predictions.
        if self.est_data_packets:
            self.apogee_predictor.update(self.processor_data_packets)

    def generate_data_packets(self) -> None:
        """
        Generates the context data packet and servo data packet to be logged.
        """
        # Create a context data packet to log the current state of the airbrakes system
        self.context_data_packet = ContextDataPacket(
            batch_number=self._update_count,
            state_letter=self.state.name[0],
            imu_queue_size=self.imu.queue_size,
            apogee_predictor_queue_size=self.apogee_predictor.processor_data_packet_queue_size,
<<<<<<< HEAD
            fetched_imu_packets=self.imu.fetched_imu_packets,
=======
            update_timestamp_ns=time.time_ns(),
>>>>>>> 549a7c67
        )

        # Creates a servo data packet to log the current state of the servo
        self.servo_data_packet = ServoDataPacket(
            set_extension=str(self.servo.current_extension.value),
            encoder_position=str(self.servo.get_encoder_reading()),
        )<|MERGE_RESOLUTION|>--- conflicted
+++ resolved
@@ -208,11 +208,8 @@
             state_letter=self.state.name[0],
             imu_queue_size=self.imu.queue_size,
             apogee_predictor_queue_size=self.apogee_predictor.processor_data_packet_queue_size,
-<<<<<<< HEAD
             fetched_imu_packets=self.imu.fetched_imu_packets,
-=======
             update_timestamp_ns=time.time_ns(),
->>>>>>> 549a7c67
         )
 
         # Creates a servo data packet to log the current state of the servo
