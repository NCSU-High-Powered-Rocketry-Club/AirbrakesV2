--- conflicted
+++ resolved
@@ -16,7 +16,6 @@
     :param data_points: A sequence of EstimatedDataPacket objects to process.
     """
 
-<<<<<<< HEAD
     __slots__ = (
         "_avg_accel",
         "_avg_accel_mag",
@@ -27,14 +26,10 @@
         "_previous_velocity",
         "_speed",
         "_zeroed_altitude",
+        "upside_down",
     )
-=======
-    __slots__ = ("_avg_accel", "_avg_accel_mag", "_data_points", "_max_altitude", "upside_down")
 
     def __init__(self, data_points: Sequence[EstimatedDataPacket], upside_down: bool = False):
-        self.upside_down = upside_down
->>>>>>> b4f22cea
-
         self._avg_accel: tuple[float, float, float] = (0.0, 0.0, 0.0)
         self._avg_accel_mag: float = 0.0
         self._max_altitude: float = 0.0
@@ -43,6 +38,7 @@
         self._previous_velocity: tuple[float, float, float] = (0.0, 0.0, 0.0)
         self._zeroed_altitude: float = None
         self._current_altitude: float = None
+        self.upside_down = upside_down
         self._data_points: Sequence[EstimatedDataPacket]
 
         if data_points:  # actually update the data on init
