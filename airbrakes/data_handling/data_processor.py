"""Module for processing IMU data on a higher level."""

import numpy as np
import numpy.typing as npt
from scipy.spatial.transform import Rotation as R

from airbrakes.constants import (
    ACCEL_DEADBAND_METERS_PER_SECOND_SQUARED,
    GRAVITY_METERS_PER_SECOND_SQUARED,
)
from airbrakes.data_handling.imu_data_packet import EstimatedDataPacket
from airbrakes.data_handling.processed_data_packet import ProcessedDataPacket
from airbrakes.utils import deadband


class IMUDataProcessor:
    """
    Performs high level calculations on the data packets received from the IMU. Includes
    calculation the rolling averages of acceleration, maximum altitude so far, etc., from the set of
    data points.
    """

    __slots__ = (
        "_current_altitudes",
        "_current_orientation_quaternions",
        "_data_packets",
        "_initial_altitude",
        "_last_data_packet",
        "_max_altitude",
        "_max_vertical_velocity",
        "_previous_vertical_velocity",
        "_rotated_accelerations",
        "_time_differences",
        "_vertical_velocities",
    )

    def __init__(self):
        """
        Initializes the IMUDataProcessor object. It processes data points to calculate various
        things we need such as the maximum altitude, current altitude, velocity, etc. All numbers
        in this class are handled with numpy.

        This class has properties for the maximum altitude, current altitude, velocity, and
        maximum velocity of the rocket.
        """
        self._max_altitude: np.float64 = np.float64(0.0)
        self._vertical_velocities: npt.NDArray[np.float64] = np.array([0.0])
        self._max_vertical_velocity: np.float64 = np.float64(0.0)
        self._previous_vertical_velocity: np.float64 = np.float64(0.0)
        self._initial_altitude: np.float64 | None = None
        self._current_altitudes: npt.NDArray[np.float64] = np.array([0.0])
        self._last_data_packet: EstimatedDataPacket | None = None
        self._current_orientation_quaternions: R | None = None
        self._rotated_accelerations: npt.NDArray[np.float64] = np.array([0.0])
        self._data_packets: list[EstimatedDataPacket] = []
        self._time_differences: npt.NDArray[np.float64] = np.array([0.0])

    def __str__(self) -> str:
        return (
            f"{self.__class__.__name__}("
            f"max_altitude={self.max_altitude}, "
            f"current_altitude={self.current_altitude}, "
            f"velocity={self.vertical_velocity}, "
            f"max_velocity={self.max_vertical_velocity}, "
        )

    @property
    def max_altitude(self) -> float:
        """
        Returns the highest altitude (zeroed out) attained by the rocket for the entire flight
        so far, in meters.
        """
        return float(self._max_altitude)

    @property
    def current_altitude(self) -> float:
        """Returns the altitudes of the rocket (zeroed out) from the data points, in meters."""
        return float(self._current_altitudes[-1])

    @property
    def vertical_velocity(self) -> float:
        """The current vertical velocity of the rocket in m/s. Calculated by integrating the
        linear acceleration."""
        return float(self._vertical_velocities[-1])

    @property
    def max_vertical_velocity(self) -> float:
        """The maximum vertical velocity the rocket has attained during the flight, in m/s."""
        return float(self._max_vertical_velocity)

    @property
    def average_vertical_acceleration(self) -> float:
        """The average vertical acceleration of the rocket in m/s^2."""
        return float(np.mean(self._rotated_accelerations))

    @property
    def current_timestamp(self) -> int:
        """The timestamp of the last data packet in nanoseconds."""
        try:
            return self._last_data_packet.timestamp
        except AttributeError:  # If we don't have a last data packet
            return 0

    def update(self, data_packets: list[EstimatedDataPacket]) -> None:
        """
        Updates the data points to process. This will recompute all information such as altitude,
        velocity, etc.
        :param data_packets: A list of EstimatedDataPacket objects to process
        """
        # If the data points are empty, we don't want to try to process anything
        if not data_packets:
            return

        self._data_packets = data_packets

        # If we don't have a last data point, we can't calculate the time differences needed
        # for velocity calculation:
        if self._last_data_packet is None:
            self._first_update()

        self._time_differences = self._calculate_time_differences()

        self._rotated_accelerations = self._calculate_rotated_accelerations()
        self._vertical_velocities = self._calculate_vertical_velocity()
        self._max_vertical_velocity = max(
            self._vertical_velocities.max(), self._max_vertical_velocity
        )

        self._current_altitudes = self._calculate_current_altitudes()
        self._max_altitude = max(self._current_altitudes.max(), self._max_altitude)

        # Store the last data point for the next update
        self._last_data_packet = data_packets[-1]

    def get_processed_data_packets(self) -> list[ProcessedDataPacket]:
        """
        Processes the data points and returns a deque of ProcessedDataPacket objects. The length
        of the deque should be the same as the length of the list of estimated data packets most
        recently passed in by update()

        :return: A deque of ProcessedDataPacket objects.
        """
        return [
            ProcessedDataPacket(
                current_altitude=self._current_altitudes[i],
                vertical_velocity=self._vertical_velocities[i],
                vertical_acceleration=self._rotated_accelerations[i],
                time_since_last_data_packet=self._time_differences[i],
            )
            for i in range(len(self._data_packets))
        ]

    def _first_update(self) -> None:
        """
        Sets up the initial values for the data processor. This includes setting the initial
        altitude, and the initial orientation of the rocket. This should
        only be called once, when the first data packets are passed in.
        """
        # Setting last data point as the first element, makes it so that the time diff
        # automatically becomes 0, and the velocity becomes 0
        self._last_data_packet = self._data_packets[0]

        # This is us getting the rocket's initial altitude from the mean of the first data packets
        self._initial_altitude = np.mean(
            np.array(
                [data_packet.estPressureAlt for data_packet in self._data_packets],
            )
        )

        # This is us getting the rocket's initial orientation
        # Convert initial orientation quaternion array to a scipy Rotation object
        # This will automatically normalize the quaternion as well:
        self._current_orientation_quaternions = R.from_quat(
            np.array(
                [
                    self._last_data_packet.estOrientQuaternionW,
                    self._last_data_packet.estOrientQuaternionX,
                    self._last_data_packet.estOrientQuaternionY,
                    self._last_data_packet.estOrientQuaternionZ,
                ]
            ),
            scalar_first=True,  # This means the order is w, x, y, z.
        )

    def _calculate_current_altitudes(self) -> npt.NDArray[np.float64]:
        """
        Calculates the current altitudes, by zeroing out the initial altitude.
        :return: A numpy array of the current altitudes of the rocket at each data point
        """
        # Get the pressure altitudes from the data points and zero out the initial altitude
        return np.array(
            [
                data_packet.estPressureAlt - self._initial_altitude
                for data_packet in self._data_packets
            ],
        )

    def _calculate_rotated_accelerations(self) -> npt.NDArray[np.float64]:
        """
        Calculates the rotated acceleration vector. Converts gyroscope data into a delta
        quaternion, and adds onto the last quaternion. Will most likely be replaced by IMU
        quaternion data in the future, this is a work-around due to bad datasets.
        :return: numpy list of rotated acceleration vector [x,y,z]
        """
        # We pre-allocate the space for our accelerations first
        rotated_accelerations = np.zeros(len(self._data_packets))

        current_orientation = self._current_orientation_quaternions
        # Iterates through the data points and time differences between the data points
        for i in range(len(self._data_packets)):
            data_packet = self._data_packets[i]
            dt = self._time_differences[i]
            # Accelerations are in m/s^2
            x_accel = data_packet.estCompensatedAccelX
            y_accel = data_packet.estCompensatedAccelY
            z_accel = data_packet.estCompensatedAccelZ
            # Angular rates are in rads/s
            gyro_x = data_packet.estAngularRateX
            gyro_y = data_packet.estAngularRateY
            gyro_z = data_packet.estAngularRateZ

<<<<<<< HEAD
            # Check for missing data points
            if any(val is None for val in [x_accel, y_accel, z_accel, gyro_x, gyro_y, gyro_z]):
                return rotated_accelerations

            # scipy docs for more info:
            # https://docs.scipy.org/doc/scipy/reference/generated/scipy.spatial.transform.Rotation.html
=======
            # scipy docs for more info: https://docs.scipy.org/doc/scipy/reference/generated/scipy.spatial.transform.Rotation.html
>>>>>>> 5af32dd6
            # Calculate the delta quaternion from the angular rates
            delta_rotation = R.from_rotvec([gyro_x * dt, gyro_y * dt, gyro_z * dt])

            # Update the current orientation by applying the delta rotation
            current_orientation = current_orientation * delta_rotation

            # Rotate the acceleration vector using the updated orientation
            rotated_accel = current_orientation.apply([x_accel, y_accel, z_accel])
            # Vertical acceleration will always be the 3rd element of the rotated vector,
            # regardless of orientation. For simplicity, we multiply by -1 so that acceleration
            # during motor burn is positive, and acceleration due to drag force during coast phase
            # is negative.
            rotated_accelerations[i] = -rotated_accel[2]

        # Update the class attribute with the latest quaternion orientation
        self._current_orientation_quaternions = current_orientation

        return rotated_accelerations

    def _calculate_vertical_velocity(self) -> npt.NDArray[np.float64]:
        """
        Calculates the velocity of the rocket based on the rotated compensated acceleration.
        Integrates that acceleration to get the velocity.
        :return: A numpy array of the velocity of the rocket at each data packet
        """
        # Gets the vertical accelerations from the rotated acceleration vectors. gravity needs to be
        # subtracted from vertical acceleration, Then deadbanded.
        vertical_accelerations = np.array(
            [
                deadband(
                    vertical_acceleration - GRAVITY_METERS_PER_SECOND_SQUARED,
                    ACCEL_DEADBAND_METERS_PER_SECOND_SQUARED,
                )
                for vertical_acceleration in self._rotated_accelerations
            ]
        )
        # Technical notes: Trying to vectorize the deadband function via np.vectorize() or
        # np.frompyfunc() or np.where() is slower than this approach.

        # Integrate the accelerations to get the velocities
        vertical_velocities = self._previous_vertical_velocity + np.cumsum(
            vertical_accelerations * self._time_differences
        )

        # Store the last calculated velocity vectors
        self._previous_vertical_velocity = vertical_velocities[-1]

        return vertical_velocities

    def _calculate_time_differences(self) -> npt.NDArray[np.float64]:
        """
        Calculates the time difference between each data packet and the previous data packet.
        This cannot be called on the first update as _last_data_packet is None. Units are in
        seconds.
        :return: A numpy array of the time difference between each data packet and the previous
        data packet.
        """
        # calculate the time differences between each data packet
        # We are converting from ns to s, since we don't want to have a velocity in m/ns^2
        # We are using the last data packet to calculate the time difference between the last data
        # packet from the previous loop, and the first data packet from the current loop
        return np.diff(
            [
                data_packet.timestamp * 1e-9
                for data_packet in [self._last_data_packet, *self._data_packets]
            ]
        )<|MERGE_RESOLUTION|>--- conflicted
+++ resolved
@@ -219,16 +219,7 @@
             gyro_y = data_packet.estAngularRateY
             gyro_z = data_packet.estAngularRateZ
 
-<<<<<<< HEAD
-            # Check for missing data points
-            if any(val is None for val in [x_accel, y_accel, z_accel, gyro_x, gyro_y, gyro_z]):
-                return rotated_accelerations
-
-            # scipy docs for more info:
-            # https://docs.scipy.org/doc/scipy/reference/generated/scipy.spatial.transform.Rotation.html
-=======
             # scipy docs for more info: https://docs.scipy.org/doc/scipy/reference/generated/scipy.spatial.transform.Rotation.html
->>>>>>> 5af32dd6
             # Calculate the delta quaternion from the angular rates
             delta_rotation = R.from_rotvec([gyro_x * dt, gyro_y * dt, gyro_z * dt])
 
