--- conflicted
+++ resolved
@@ -29,10 +29,7 @@
     deltaThetaX: float | None
     deltaThetaY: float | None
     deltaThetaZ: float | None
-<<<<<<< HEAD
-=======
     scaledAmbientPressure: float | None
->>>>>>> c18f974a
 
     # Estimated Data Packet Fields
     estOrientQuaternionW: float | None
