--- conflicted
+++ resolved
@@ -58,23 +58,15 @@
     estGravityVectorZ: str | None = None
 
     # Processed Data Packet Fields
-<<<<<<< HEAD
-    current_altitude: float | None = None
-    vertical_velocity: float | None = None
-    vertical_acceleration: float | None = None
+    current_altitude: str | None = None
+    vertical_velocity: str | None = None
+    vertical_acceleration: str | None = None
     # Not logging maxes because they are easily found
 
     # field which is not in any of the data packets:
-    predicted_apogee: float | None = None
-
-    def set_imu_data_packet_attributes(self, imu_data_packet: IMUDataPacket) -> None:
-=======
-    current_altitude: str | None = None
-    speed: str | None = None
-    # Not logging maxes because they are easily found
+    predicted_apogee: str | None = None
 
     def set_estimated_data_packet_attributes(self, data_packet: EstimatedDataPacket) -> None:
->>>>>>> e4b89ec3
         """
         Sets the attributes of the data packet corresponding to the estimated data packet. Rounds the
         float values to 8 decimal places, if the value is a float.
@@ -166,11 +158,6 @@
         """
         Sets the attributes of the data packet corresponding to the processed data packet.
         """
-<<<<<<< HEAD
-        self.current_altitude = processed_data_packet.current_altitude
-        self.vertical_velocity = processed_data_packet.vertical_velocity
-        self.vertical_acceleration = processed_data_packet.vertical_acceleration
-=======
         self.current_altitude = f"{processed_data_packet.current_altitude:.8f}"
-        self.speed = f"{processed_data_packet.speed:.8f}"
->>>>>>> e4b89ec3
+        self.vertical_velocity = f"{processed_data_packet.vertical_velocity:.8f}"
+        self.vertical_acceleration = f"{processed_data_packet.vertical_acceleration:.8f}"