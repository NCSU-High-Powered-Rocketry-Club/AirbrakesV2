--- conflicted
+++ resolved
@@ -21,7 +21,13 @@
 from airbrakes.data_handling.imu_data_packet import EstimatedDataPacket, IMUDataPacket
 from airbrakes.data_handling.logged_data_packet import LoggedDataPacket
 from airbrakes.data_handling.processed_data_packet import ProcessedDataPacket
-from constants import IDLE_LOG_CAPACITY, LOG_BUFFER_SIZE, MAX_GET_TIMEOUT, STOP_SIGNAL
+from constants import (
+    IDLE_LOG_CAPACITY,
+    LOG_BUFFER_SIZE,
+    MAX_GET_TIMEOUT_SECONDS,
+    MAX_SIZE_BYTES,
+    STOP_SIGNAL,
+)
 
 
 class Logger:
@@ -85,7 +91,7 @@
             self._log_queue.put_many = self._log_queue.put
         else:
             self._log_queue: Queue[list[LoggedDataPacket] | Literal["STOP"]] = Queue(
-                max_size_bytes=1000 * 1000 * 10  # 10 Mb
+                max_size_bytes=MAX_SIZE_BYTES
             )
 
         # Start the logging process
@@ -124,7 +130,7 @@
         imu_data_packets: deque[IMUDataPacket],
         processed_data_packets: deque[ProcessedDataPacket],
         predicted_apogee: float,
-    ) -> deque[LoggedDataPacket]:
+    ) -> list[LoggedDataPacket]:
         """
         Creates a data packet dictionary representing a row of data to be logged.
         :param state: The current state of the airbrakes.
@@ -135,7 +141,7 @@
         data packets.
         :return: A deque of LoggedDataPacket objects.
         """
-        logged_data_packets: deque[LoggedDataPacket] = deque()
+        logged_data_packets: list[LoggedDataPacket] = []
 
         # Convert the imu data packets to a dictionary:
         for imu_data_packet in imu_data_packets:
@@ -204,11 +210,7 @@
         # We only want the first letter of the state to save space
         state_letter = state[0]
         # We are populating a dictionary with the fields of the logged data packet
-<<<<<<< HEAD
-        logged_data_packets: list[LoggedDataPacket] = self._prepare_log_dict(
-=======
-        logged_data_packets: deque[LoggedDataPacket] = Logger._prepare_log_dict(
->>>>>>> 0bc977ac
+        logged_data_packets: list[LoggedDataPacket] = Logger._prepare_log_dict(
             state_letter,
             str(extension),
             imu_data_packets,
@@ -245,61 +247,7 @@
         self._log_queue.put_many(list(self._log_buffer))
         self._log_buffer.clear()
 
-<<<<<<< HEAD
-    def _prepare_log_dict(
-        self,
-        state: str,
-        extension: str,
-        imu_data_packets: deque[IMUDataPacket],
-        processed_data_packets: deque[ProcessedDataPacket],
-        predicted_apogee: float,
-    ) -> list[LoggedDataPacket]:
-        """
-        Creates a data packet dictionary representing a row of data to be logged.
-        :param state: The current state of the airbrakes.
-        :param extension: The current extension of the airbrakes.
-        :param imu_data_packets: The IMU data packets to log.
-        :param processed_data_packets: The processed data packets to log.
-        :param: predicted_apogee: The predicted apogee of the rocket. Only logged with estimated
-            data packets.
-        :return: A list of LoggedDataPacket objects.
-        """
-        logged_data_packets: list[LoggedDataPacket] = []
-
-        # Convert the imu data packets to a dictionary:
-        for imu_data_packet in imu_data_packets:
-            # Let's first add the state, extension field:
-            logged_fields: LoggedDataPacket = {
-                "state": state,
-                "extension": extension,
-            }
-            # Convert the imu data packet to a dictionary
-            # Using to_builtins() is much faster than asdict() for some reason
-            imu_data_packet_dict: dict[str, int | float | list[str]] = to_builtins(imu_data_packet)
-            logged_fields.update(imu_data_packet_dict)
-
-            # Get the processed data packet fields:
-            if isinstance(imu_data_packet, EstimatedDataPacket):
-                # Convert the processed data packet to a dictionary. Unknown types such as numpy
-                # float64 are converted to strings with 8 decimal places (that's enc_hook)
-                processed_data_packet_dict: dict[str, float] = to_builtins(
-                    processed_data_packets.popleft(), enc_hook=self._convert_unknown_type
-                )
-                # Let's drop the "time_since_last_data_packet" field:
-                processed_data_packet_dict.pop("time_since_last_data_packet", None)
-                logged_fields.update(processed_data_packet_dict)
-
-                # Add the predicted apogee field:
-                logged_fields["predicted_apogee"] = predicted_apogee
-
-            logged_data_packets.append(logged_fields)
-
-        return logged_data_packets
-
-    # ------------------------------- RUN IN A SEPARATE PROCESS -----------------------------------
-=======
     # ------------------------ ALL METHODS BELOW RUN IN A SEPARATE PROCESS -------------------------
->>>>>>> 0bc977ac
     @staticmethod
     def _truncate_floats(data: LoggedDataPacket) -> dict[str, str | object]:
         """
@@ -325,19 +273,13 @@
                 # Get a message from the queue (this will block until a message is available)
                 # Because there's no timeout, it will wait indefinitely until it gets a message.
                 message_fields: list[LoggedDataPacket | Literal["STOP"]] = self._log_queue.get_many(
-                    timeout=MAX_GET_TIMEOUT
+                    timeout=MAX_GET_TIMEOUT_SECONDS
                 )
                 # If the message is the stop signal, break out of the loop
-<<<<<<< HEAD
                 for message_field in message_fields:
                     if message_field == STOP_SIGNAL:
                         break
-                    writer.writerow(self._truncate_floats(message_field))
+                    writer.writerow(Logger._truncate_floats(message_field))
                 else:
                     continue
-                break
-=======
-                if message_fields == STOP_SIGNAL:
-                    break
-                writer.writerow(Logger._truncate_floats(message_fields))
->>>>>>> 0bc977ac
+                break