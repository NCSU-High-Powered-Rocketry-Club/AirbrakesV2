"""Module for predicting apogee"""

import multiprocessing
import signal
import sys
from collections import deque
from typing import Literal

import msgspec
import numpy as np
import numpy.typing as npt

# If we are not on windows, we can use the faster_fifo library to speed up the queue operations
if sys.platform != "win32":
    from faster_fifo import Queue
else:
    from functools import partial

    from utils import get_always_list

from scipy.optimize import curve_fit

from airbrakes.data_handling.processed_data_packet import ProcessedDataPacket
from constants import (
    APOGEE_PREDICTION_MIN_PACKETS,
    CURVE_FIT_INITIAL,
    FLIGHT_LENGTH_SECONDS,
<<<<<<< HEAD
    GRAVITY,
    INTEGRATION_TIME_STEP,
    MAX_GET_TIMEOUT,
    MAX_SIZE_BYTES,
=======
    GRAVITY_METERS_PER_SECOND_SQUARED,
    INTEGRATION_TIME_STEP_SECONDS,
>>>>>>> 0bc977ac
    STOP_SIGNAL,
    UNCERTAINTY_THRESHOLD,
)


class LookupTable(msgspec.Struct):
    """The lookup table for the apogee predictor. This will store the respective velocities and
    delta heights for the lookup table. Updated every time the curve fit is run, until it
    converges."""

    velocities: npt.NDArray[np.float64] = np.array([0.0, 0.1])
    delta_heights: npt.NDArray[np.float64] = np.array([0.1, 0.1])


class CurveCoefficients(msgspec.Struct):
    """The curve coefficients for the apogee predictor. This will store the respective A and B
    values for the curve fit function."""

    A: np.float64 = np.float64(0.0)
    B: np.float64 = np.float64(0.0)


class ApogeePredictor:
    """
    Class that performs the calculations to predict the apogee of the rocket during flight, will
    be used to determine servo extension. Will use multiprocessing in the future.
    """

    __slots__ = (
        "_accelerations",
        "_apogee_prediction_value",
        "_cumulative_time_differences",
        "_current_altitude",
        "_current_velocity",
        "_has_apogee_converged",
        "_initial_velocity",
        "_prediction_process",
        "_prediction_queue",
        "_time_differences",
        "lookup_table",
    )

    def __init__(self):
        # ------ Variables which can referenced in the main process ------
        self._apogee_prediction_value = multiprocessing.Value("d", 0.0)
        if sys.platform == "win32":
            # On Windows, we use a multiprocessing.Queue because the faster_fifo.Queue is not
            # available on Windows
            self._prediction_queue: multiprocessing.Queue[
                list[ProcessedDataPacket] | Literal["STOP"]
            ] = multiprocessing.Queue()
            self._prediction_queue.get_many = partial(get_always_list, self._prediction_queue)
            self._prediction_queue.put_many = self._prediction_queue.put
        else:
            self._prediction_queue: Queue[list[ProcessedDataPacket] | Literal["STOP"]] = Queue(
                max_size_bytes=MAX_SIZE_BYTES
            )

        self._prediction_process = multiprocessing.Process(
            target=self._prediction_loop, name="Apogee Prediction Process"
        )

        # ------ Variables which can only be referenced in the prediction process ------
        self._cumulative_time_differences: npt.NDArray[np.float64] = np.array([])
        # list of all the accelerations since motor burn out:
        self._accelerations: deque[np.float64] = deque()
        # list of all the dt's since motor burn out
        self._time_differences: deque[np.float64] = deque()
        self._current_altitude: np.float64 = np.float64(0.0)
        self._current_velocity: np.float64 = np.float64(0.0)  # Velocity in the vertical axis
        self._has_apogee_converged: bool = False
        self._initial_velocity = None
        self.lookup_table: LookupTable = LookupTable()
        # ------------------------------------------------------------------------

    @property
    def apogee(self) -> float:
        """
        Returns the predicted apogee of the rocket
        :return: predicted apogee as a float.
        """
        return float(self._apogee_prediction_value.value)

    @property
    def is_running(self) -> bool:
        """
        Returns whether the prediction process is running.
        """
        return self._prediction_process.is_alive()

    def start(self) -> None:
        """
        Starts the prediction process. This is called before the main while loop starts.
        """
        self._prediction_process.start()

    def stop(self) -> None:
        """
        Stops the prediction process.
        """
        # Waits for the process to finish before stopping it
        self._prediction_queue.put(STOP_SIGNAL)  # Put the stop signal in the queue
        self._prediction_process.join()

    def update(self, processed_data_packets: deque[ProcessedDataPacket]) -> None:
        """
        Updates the apogee predictor to include the most recent processed data packets. This method
        should only be called during the coast phase of the rocket's flight.

        :param processed_data_packets: A list of ProcessedDataPacket objects to add to the queue.
        """
        self._prediction_queue.put_many(list(processed_data_packets))

    # ------------------------ ALL METHODS BELOW RUN IN A SEPARATE PROCESS -------------------------
    @staticmethod
    def _curve_fit_function(
        t: npt.NDArray[np.float64], a: np.float64, b: np.float64
    ) -> npt.NDArray:
        """
        The function which we fit the acceleration data to. Used by scipy.optimize.curve_fit and
        while creating the lookup table.
        """
        return a * (1 - b * t) ** 4

    def _curve_fit(self) -> CurveCoefficients:
        """
        Calculates the curve fit function of rotated compensated acceleration
        Uses the function y = A(1-Bt)^4, where A and B are parameters being fit
        :return: The CurveCoefficients class, containing the A and B values from curve fit function
        """
        # curve fit that returns popt: list of fitted parameters, and pcov: list of uncertainties
        popt, pcov = curve_fit(
            self._curve_fit_function,
            self._cumulative_time_differences,
            self._accelerations,
            p0=CURVE_FIT_INITIAL,
            maxfev=2000,  # Maximum number of iterations
        )
        # Calculate the uncertainties of the curve fit, which is just the standard deviation of the
        # covariance matrix, which are the "errors" in the curve fit.
        uncertainties = np.sqrt(np.diag(pcov))
        if np.all(uncertainties < UNCERTAINTY_THRESHOLD):
            self._has_apogee_converged = True

        a, b = popt
        return CurveCoefficients(A=a, B=b)

    def _update_prediction_lookup_table(self, curve_coefficients: CurveCoefficients):
        """
        Curve fits the acceleration data and uses the curve fit to make a lookup table of velocity
        vs Δheight.
        :param: curve_coefficients: The CurveCoefficients class, containing the A and B values
            from curve fit function.
        """

        # We need to store the velocity for when we start the prediction, so we can use it to
        # as the plus C in the integration of the acceleration function
        if self._initial_velocity is None:
            self._initial_velocity = self._current_velocity

        # To calculate the predicted apogee, we are integrating the acceleration function. The most
        # straightforward way to do this is to use the function with fitted parameters for A and B,
        # and a large incremental vector, with small uniform steps for the dependent variable of
        # the function, t. Then we can evaluate the function at every point in t, and use
        # cumulative sum to integrate for velocity, and repeat with velocity to integrate for
        # altitude.

        # This is all the x values that we will use to integrate the acceleration function
        predicted_coast_timestamps = np.arange(
            0, FLIGHT_LENGTH_SECONDS, INTEGRATION_TIME_STEP_SECONDS
        )

        predicted_accelerations = (
            self._curve_fit_function(
                predicted_coast_timestamps, curve_coefficients.A, curve_coefficients.B
            )
            - GRAVITY_METERS_PER_SECOND_SQUARED
        )
        predicted_velocities = (
            np.cumsum(predicted_accelerations) * INTEGRATION_TIME_STEP_SECONDS
            + self._initial_velocity
        )
        # We don't care about velocity values less than 0 as those correspond with the rocket
        # falling
        predicted_velocities = predicted_velocities[predicted_velocities >= 0]
        predicted_altitudes = np.cumsum(predicted_velocities) * INTEGRATION_TIME_STEP_SECONDS
        predicted_apogee = np.max(predicted_altitudes)
        # We need to flip the lookup table because the velocities are in descending order, not
        # ascending order. We need them to be in ascending order for the interpolation to work.
        self.lookup_table.velocities = np.flip(predicted_velocities)
        self.lookup_table.delta_heights = np.flip(predicted_apogee - predicted_altitudes)

    def _prediction_loop(self) -> None:
        """
        Responsible for fetching data packets, curve fitting, updating our lookup table, and
        finally predicting the apogee.

        Runs in a separate process.
        """
        # Ignore the SIGINT (Ctrl+C) signal, because we only want the main process to handle it
        signal.signal(signal.SIGINT, signal.SIG_IGN)  # Ignores the interrupt signal
        last_run_length = 0

        # Keep checking for new data packets until the stop signal is received:
        while True:
            # Rather than having the queue store all the data packets, it is only used to
            # communicate between the main process and the prediction process. The main process
            # will add the data packets to the queue, and the prediction process will get the data
            # packets from the queue and add them to its own arrays.

            data_packets: list[ProcessedDataPacket | Literal["STOP"]] = (
                self._prediction_queue.get_many(timeout=MAX_GET_TIMEOUT)
            )

            if STOP_SIGNAL in data_packets:
                break

            self._extract_processed_data_packets(data_packets)

            if len(self._accelerations) - last_run_length >= APOGEE_PREDICTION_MIN_PACKETS:
                self._cumulative_time_differences = np.cumsum(self._time_differences)
                # We only want to keep curve fitting if the curve fit hasn't converged yet
                if not self._has_apogee_converged:
                    curve_coefficients = self._curve_fit()
                    self._update_prediction_lookup_table(curve_coefficients)

                # Get the predicted apogee if the curve fit has converged:
                if self._has_apogee_converged:
                    self._predict_apogee()
                last_run_length = len(self._accelerations)

    def _extract_processed_data_packets(self, data_packets: list[ProcessedDataPacket]) -> None:
        """
        Extracts the processed data packets from the data packets and appends them to the
        respective internal lists.
        """
        for data_packet in data_packets:
            self._accelerations.append(data_packet.vertical_acceleration)
            self._time_differences.append(data_packet.time_since_last_data_packet)

        self._current_altitude = data_packets[-1].current_altitude
        self._current_velocity = data_packets[-1].vertical_velocity

    def _predict_apogee(self) -> None:
        """
        Predicts the apogee using the lookup table and linear interpolation.
        It gets the change in height from the lookup table, and adds it to the
        current height, thus giving you the predicted apogee.
        """
        predicted_apogee = (
            np.interp(
                self._current_velocity,
                self.lookup_table.velocities,
                self.lookup_table.delta_heights,
            )
            + self._current_altitude
        )
        self._apogee_prediction_value.value = predicted_apogee<|MERGE_RESOLUTION|>--- conflicted
+++ resolved
@@ -25,15 +25,10 @@
     APOGEE_PREDICTION_MIN_PACKETS,
     CURVE_FIT_INITIAL,
     FLIGHT_LENGTH_SECONDS,
-<<<<<<< HEAD
-    GRAVITY,
-    INTEGRATION_TIME_STEP,
-    MAX_GET_TIMEOUT,
-    MAX_SIZE_BYTES,
-=======
     GRAVITY_METERS_PER_SECOND_SQUARED,
     INTEGRATION_TIME_STEP_SECONDS,
->>>>>>> 0bc977ac
+    MAX_GET_TIMEOUT_SECONDS,
+    MAX_SIZE_BYTES,
     STOP_SIGNAL,
     UNCERTAINTY_THRESHOLD,
 )
@@ -245,7 +240,7 @@
             # packets from the queue and add them to its own arrays.
 
             data_packets: list[ProcessedDataPacket | Literal["STOP"]] = (
-                self._prediction_queue.get_many(timeout=MAX_GET_TIMEOUT)
+                self._prediction_queue.get_many(timeout=MAX_GET_TIMEOUT_SECONDS)
             )
 
             if STOP_SIGNAL in data_packets:
