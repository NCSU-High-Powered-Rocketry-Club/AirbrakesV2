"""The main file which will be run on the Raspberry Pi. It will create the AirbrakesContext object
and run the main loop."""

import argparse
import sys
import time

from airbrakes.airbrakes import AirbrakesContext
from airbrakes.constants import (
    ENCODER_PIN_A,
    ENCODER_PIN_B,
    IMU_PORT,
    LOGS_PATH,
    SERVO_1_CHANNEL,
    SERVO_2_CHANNEL,
)
from airbrakes.hardware.camera import Camera
from airbrakes.hardware.imu import IMU
from airbrakes.hardware.servo import Servo
from airbrakes.interfaces.base_imu import BaseIMU
from airbrakes.interfaces.base_servo import BaseServo
from airbrakes.mock.display import FlightDisplay
from airbrakes.mock.mock_camera import MockCamera
from airbrakes.mock.mock_imu import MockIMU
from airbrakes.mock.mock_logger import MockLogger
from airbrakes.mock.mock_servo import MockServo
from airbrakes.simulation.sim_imu import SimIMU
from airbrakes.telemetry.apogee_predictor import ApogeePredictor
from airbrakes.telemetry.data_processor import IMUDataProcessor
from airbrakes.telemetry.logger import Logger
from airbrakes.utils import arg_parser


def run_real_flight() -> None:
    """Entry point for the application to run the real flight. Entered when run with
    uv run real or uvx --from git+... real."""
    # Modify sys.argv to include real as the first argument:
    sys.argv.insert(1, "real")
    args = arg_parser()
    run_flight(args)


def run_mock_flight() -> None:
    """Entry point for the application to run the mock flight. Entered when run with
    uvx --from git+... mock or uv run mock."""
    # Modify sys.argv to include mock as the first argument:
    sys.argv.insert(1, "mock")
    args = arg_parser()
    run_flight(args)


def run_sim_flight() -> None:
    """Entry point for the application to run the sim flight. Entered when run with
    uvx --from git+... sim or uv run sim."""
    # Modify sys.argv to include sim as the first argument:
    sys.argv.insert(1, "sim")
    args = arg_parser()
    run_flight(args)


def run_flight(args: argparse.Namespace) -> None:
    """
    Initializes the Airbrakes components and starts the main loop.
    :param args: Command line arguments determining the program configuration.
    """
    mock_time_start = time.time()

    servo, imu, camera, logger, data_processor, apogee_predictor = create_components(args)
    # Initialize the Airbrakes Context and display
    context = AirbrakesContext(servo, imu, camera, logger, data_processor, apogee_predictor)
    flight_display = FlightDisplay(context, mock_time_start, args)

    # Run the main flight loop
    run_flight_loop(context, flight_display, args.mode == "mock", args.mode == "sim")


def create_components(
    args: argparse.Namespace,
) -> tuple[BaseServo, BaseIMU, Camera, Logger, IMUDataProcessor, ApogeePredictor]:
    """
    Creates the system components needed for the air brakes system. Depending on its arguments, it
    will return either mock, sim, or real components.
    :param args: Command line arguments determining the program configuration.
    :return: A tuple containing the Servo, IMU, Camera, Logger, IMUDataProcessor, and
    ApogeePredictor objects.
    """
    if args.mode in ("mock", "sim"):
        if args.mode == "mock":
            # Replace hardware with mock objects for simulation
            imu = MockIMU(
                real_time_replay=not args.fast_replay,
                log_file_path=args.path,
            )
        else:
            # Use simulation IMU
            imu = SimIMU(sim_type=args.preset, real_time_replay=not args.fast_replay)

        # If using a real servo, use the real servo object, otherwise use a mock servo object
        servo = (
            Servo(SERVO_1_CHANNEL, SERVO_2_CHANNEL, ENCODER_PIN_A, ENCODER_PIN_B)
            if args.real_servo
            else MockServo(
                ENCODER_PIN_A,
                ENCODER_PIN_B,
            )
        )
        logger = MockLogger(LOGS_PATH, delete_log_file=not args.keep_log_file)
        camera = Camera() if args.real_camera else MockCamera()

    else:
        # Use real hardware components
        imu = IMU(IMU_PORT)
        logger = Logger(LOGS_PATH)

        # Maybe use mock components as specified by the command line arguments:
        if args.mock_servo:
            servo = MockServo(
                ENCODER_PIN_A,
                ENCODER_PIN_B,
            )
        else:
            servo = Servo(SERVO_1_CHANNEL, SERVO_2_CHANNEL, ENCODER_PIN_A, ENCODER_PIN_B)

        camera = MockCamera() if args.mock_camera else Camera()

    # the mock replay, simulation, and real Airbrakes program configuration will all
    # use the IMUDataProcessor class and the ApogeePredictor class. There are no mock versions of
    # these classes.
    data_processor = IMUDataProcessor()
    apogee_predictor = ApogeePredictor()
    return servo, imu, camera, logger, data_processor, apogee_predictor


def run_flight_loop(
    context: AirbrakesContext,
    flight_display: FlightDisplay,
    is_mock: bool,
    is_sim: bool,
) -> None:
    """
    Main flight control loop that runs until shutdown is requested or interrupted.
    :param context: The AirbrakesContext managing the state machine.
    :param flight_display: Display interface for flight data.
    :param is_mock: Whether running in mock replay mode.
    :param is_sim: Whether running in simulation mode.
    """
    try:
        # Starts the air brakes system and display
        context.start()
        flight_display.start()

        while True:
            # Update the state machine
            context.update()

            # See https://github.com/python/cpython/issues/130279 for why this is here and not
            # in the loop condition.
            if context.shutdown_requested:
                break

            # Stop the replay when the data is exhausted
            if is_mock and not context.imu.is_running:
                break
            # This allows the simulation to know whether air brakes are deployed or not, and
            # change the drag coefficient and reference area used
            if is_sim:
                context.imu.set_airbrakes_status(context.servo.current_extension)

    # Handle user interrupt gracefully
    except KeyboardInterrupt:
        if is_mock:
            flight_display.end_mock_interrupted.set()
    else:
        # This is run if we have landed, the landed buffer is reached, and the program is not
        # interrupted (see state.py)
        if is_mock:
            flight_display.end_mock_natural.set()
    finally:
        # Stops the display and the Airbrakes program
        flight_display.stop()
        context.stop()


if __name__ == "__main__":
    # Deprecated way to run the program:
    # python -m airbrakes.main [ARGS]

<<<<<<< HEAD
    # The main Airbrakes program can be run in different modes:

    # uv run real [ARGS]: Runs the flight with real hardware. Optional arguments:
    #     -r, --mock-servo   : Uses a mock servo instead of the real one.
    #     -c, --mock-camera  : Uses a mock camera instead of the real one.
    # uv run mock [ARGS]: Runs the program in mock replay mode, using pre-recorded flight data.

    #   Optional arguments include:
    #     -r, --real-servo   : Uses the real servo instead of a mock one.
    #     -c, --real-camera  : Uses the real camera instead of a mock one.
    #     -f, --fast-replay  : Runs the replay at full speed instead of real-time.
    #     -p, --path <file>  : Specifies a flight data file to use (default is the first file).

    # uv run sim [ARGS]: Runs a flight simulation alongside the mock replay.
    #   Optional arguments include:
    #     -r, --real-servo   : Uses the real servo instead of a mock one.
    #     -c, --real-camera  : Uses the real camera instead of a mock one.
    #     -f, --fast-replay  : Runs the simulation at full speed instead of real-time.
    #     preset             : Specifies a preset (full-scale, sub-scale, etc).

    # Global options for all modes:
    #     -d, --debug   : Runs without a display, allowing inspection of print statements.
    #     -v, --verbose : Enables a detailed display with more flight data.

=======
    # Command line args (after these are run, you can press Ctrl+C to exit the program):
    # python -m airbrakes.main real -v: Run a real flight with the display showing much more data
    # python -m airbrakes.main mock: Runs a mock replay on your computer
    # python -m airbrakes.main mock -s: Runs a mock replay on your computer with the real servo
    # python -m airbrakes.main mock -l: Runs a mock replay on your computer and keeps the log file
    #   after the mock replay stops
    # python -m airbrakes.main mock -f: Runs a mock replay on your computer at full speed
    # python -m airbrakes.main mock -d: Runs a mock replay on your computer in debug
    #   mode (w/o display)
    # python -m airbrakes.main mock -c: Runs a mock replay on your computer with the real camera
    # python -m airbrakes.main mock -p [path]: Runs a mock replay on your computer using the
    #   launch data at the path specified after -p
>>>>>>> 46f60696
    args = arg_parser()
    run_flight(args)<|MERGE_RESOLUTION|>--- conflicted
+++ resolved
@@ -185,23 +185,22 @@
     # Deprecated way to run the program:
     # python -m airbrakes.main [ARGS]
 
-<<<<<<< HEAD
     # The main Airbrakes program can be run in different modes:
 
     # uv run real [ARGS]: Runs the flight with real hardware. Optional arguments:
-    #     -r, --mock-servo   : Uses a mock servo instead of the real one.
+    #     -s, --mock-servo   : Uses a mock servo instead of the real one.
     #     -c, --mock-camera  : Uses a mock camera instead of the real one.
     # uv run mock [ARGS]: Runs the program in mock replay mode, using pre-recorded flight data.
 
     #   Optional arguments include:
-    #     -r, --real-servo   : Uses the real servo instead of a mock one.
+    #     -s, --real-servo   : Uses the real servo instead of a mock one.
     #     -c, --real-camera  : Uses the real camera instead of a mock one.
     #     -f, --fast-replay  : Runs the replay at full speed instead of real-time.
     #     -p, --path <file>  : Specifies a flight data file to use (default is the first file).
 
     # uv run sim [ARGS]: Runs a flight simulation alongside the mock replay.
     #   Optional arguments include:
-    #     -r, --real-servo   : Uses the real servo instead of a mock one.
+    #     -s, --real-servo   : Uses the real servo instead of a mock one.
     #     -c, --real-camera  : Uses the real camera instead of a mock one.
     #     -f, --fast-replay  : Runs the simulation at full speed instead of real-time.
     #     preset             : Specifies a preset (full-scale, sub-scale, etc).
@@ -210,19 +209,5 @@
     #     -d, --debug   : Runs without a display, allowing inspection of print statements.
     #     -v, --verbose : Enables a detailed display with more flight data.
 
-=======
-    # Command line args (after these are run, you can press Ctrl+C to exit the program):
-    # python -m airbrakes.main real -v: Run a real flight with the display showing much more data
-    # python -m airbrakes.main mock: Runs a mock replay on your computer
-    # python -m airbrakes.main mock -s: Runs a mock replay on your computer with the real servo
-    # python -m airbrakes.main mock -l: Runs a mock replay on your computer and keeps the log file
-    #   after the mock replay stops
-    # python -m airbrakes.main mock -f: Runs a mock replay on your computer at full speed
-    # python -m airbrakes.main mock -d: Runs a mock replay on your computer in debug
-    #   mode (w/o display)
-    # python -m airbrakes.main mock -c: Runs a mock replay on your computer with the real camera
-    # python -m airbrakes.main mock -p [path]: Runs a mock replay on your computer using the
-    #   launch data at the path specified after -p
->>>>>>> 46f60696
     args = arg_parser()
     run_flight(args)