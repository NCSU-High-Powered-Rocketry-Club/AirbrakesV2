--- conflicted
+++ resolved
@@ -135,15 +135,11 @@
         context.start()
         flight_display.start()
 
-<<<<<<< HEAD
-        while not context.shutdown_requested:
-=======
         while True:
->>>>>>> 3fdbe7d1
             # Update the state machine
             context.update()
 
-            if airbrakes.shutdown_requested:
+            if context.shutdown_requested:
                 break
 
             # Stop the replay when the data is exhausted
