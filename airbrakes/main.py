--- conflicted
+++ resolved
@@ -56,22 +56,14 @@
     :return: A tuple containing the servo, IMU, Logger, data processor, and apogee predictor objects
     """
     if args.mock:
-<<<<<<< HEAD
         # Replace hardware with mock objects for simulation
         if args.sim:
-            imu = SimIMU(sim_type=args.sim, real_time_simulation=not args.fast_simulation)
+            imu = SimIMU(sim_type=args.sim, real_time_replay=not args.fast_replay)
         else:
             imu = MockIMU(
-                real_time_simulation=not args.fast_simulation,
+                real_time_replay=not args.fast_replay,
                 log_file_path=args.path,
             )
-=======
-        # Replace hardware with mock objects for mock replay
-        imu = MockIMU(
-            real_time_replay=not args.fast_replay,
-            log_file_path=args.path,
-        )
->>>>>>> d2f91526
         # If using a real servo, use the real servo object, otherwise use a mock servo object
         servo = (
             Servo(SERVO_PIN)
