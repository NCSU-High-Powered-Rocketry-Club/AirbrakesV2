"""Module for logging data to a CSV file in real time."""

import csv
import multiprocessing
import signal
from collections import deque
from pathlib import Path
from typing import Any, Literal

import msgspec
from faster_fifo import Empty, Queue

from airbrakes.constants import (
    BUFFER_SIZE_IN_BYTES,
    IDLE_LOG_CAPACITY,
    LOG_BUFFER_SIZE,
    MAX_GET_TIMEOUT_SECONDS,
    STOP_SIGNAL,
)
from airbrakes.telemetry.packets.apogee_predictor_data_packet import ApogeePredictorDataPacket
from airbrakes.telemetry.packets.context_data_packet import ContextDataPacket
from airbrakes.telemetry.packets.imu_data_packet import EstimatedDataPacket, IMUDataPacket
from airbrakes.telemetry.packets.logger_data_packet import LoggerDataPacket
from airbrakes.telemetry.packets.processor_data_packet import ProcessorDataPacket
from airbrakes.telemetry.packets.servo_data_packet import ServoDataPacket

DecodedLoggerDataPacket = list[int | float | str]
"""The type of LoggerDataPacket after an instance of it was decoded from the queue. It is
the same type as msgspec.to_builtins(LoggerDataPacket)."""


class Logger:
    """
    A class that logs data to a CSV file. Similar to the IMU class, it runs in a separate process.
    This is because the logging process is I/O-bound, meaning that it spends most of its time
    waiting for the file to be written to. By running it in a separate process, we can continue to
    log data while the main loop is running. It uses Python's csv module to append the airbrakes'
    current state, extension, and IMU data to our logs in real time.
    """

    LOG_BUFFER_STATES = ("S", "L")

    __slots__ = (
        "_log_buffer",
        "_log_counter",
        "_log_process",
        "_log_queue",
        "log_path",
    )

    def __init__(self, log_dir: Path) -> None:
        """
        Initializes the logger object. It creates a new log file in the specified directory. Like
        the IMU class, it creates a queue to store log messages, and starts a separate process to
        handle the logging. We are logging a lot of data, and logging is I/O-bound, so running it
        in a separate process allows the main loop to continue running without waiting for the log
        file to be written to.
        :param log_dir: The directory where the log files will be.
        """
        # Create the log directory if it doesn't exist
        log_dir.mkdir(parents=True, exist_ok=True)

        # Get all existing log files and find the highest suffix number
        existing_logs = list(log_dir.glob("log_*.csv"))
        max_suffix = (
            max(int(log.stem.split("_")[-1]) for log in existing_logs) if existing_logs else 0
        )

        # Buffer for StandbyState and LandedState
        self._log_counter = 0
        self._log_buffer = deque(maxlen=LOG_BUFFER_SIZE)

        # Create a new log file with the next number in sequence
        self.log_path = log_dir / f"log_{max_suffix + 1}.csv"
        with self.log_path.open(mode="w", newline="") as file_writer:
            headers = list(LoggerDataPacket.__struct_fields__)
            writer = csv.writer(file_writer)
            writer.writerow(headers)

        # Makes a queue to store log messages, basically it's a process-safe list that you add to
        # the back and pop from front, meaning that things will be logged in the order they were
        # added.
        # Signals (like stop) are sent as strings, but data is sent as dictionaries
        msgpack_encoder = msgspec.msgpack.Encoder(enc_hook=Logger._convert_unknown_type_to_str)
        # No need to specify the type to decode to, since we want to log it immediately, so a list
        # is wanted (and faster!):
        msgpack_decoder = msgspec.msgpack.Decoder()

        self._log_queue: Queue[list[LoggerDataPacket] | Literal["STOP"]] = Queue(
            max_size_bytes=BUFFER_SIZE_IN_BYTES,
            loads=msgpack_decoder.decode,
            dumps=msgpack_encoder.encode,
        )

        # Start the logging process
        self._log_process = multiprocessing.Process(
            target=self._logging_loop, name="Logger Process"
        )

    @property
    def is_running(self) -> bool:
        """
        Returns whether the logging process is running.
        """
        return self._log_process.is_alive()

    @property
    def is_log_buffer_full(self) -> bool:
        """
        Returns whether the log buffer is full.
        """
        return len(self._log_buffer) == LOG_BUFFER_SIZE

    @staticmethod
    def _convert_unknown_type_to_str(obj_type: Any) -> str:
        """
        Truncates the decimal place of the object to 8 decimal places. Used by msgspec to
        convert numpy float64 to a string.
        :param obj_type: The object to truncate.
        :return: The truncated object.
        """
        return f"{obj_type:.8f}"

    @staticmethod
    def _prepare_logger_packets(
        context_data_packet: ContextDataPacket,
        servo_data_packet: ServoDataPacket,
        imu_data_packets: list[IMUDataPacket],
        processor_data_packets: list[ProcessorDataPacket],
        apogee_predictor_data_packets: list[ApogeePredictorDataPacket],
    ) -> list[LoggerDataPacket]:
        """
<<<<<<< HEAD
        Creates a data packet dictionary representing a row of data to be logged.
        :param context_data_packet: The Context Data Packet to log.
        :param servo_data_packet: The Servo Data Packet to log.
=======
        Creates a data packet representing a row of data to be logged.
        :param context_data_packet: The context data packet to log.
        :param servo_data_packet: The servo data packet to log.
>>>>>>> 3fdbe7d1
        :param imu_data_packets: The IMU data packets to log.
        :param processor_data_packets: The processor data packets to log. This is always the same
        length as the number of EstimatedDataPackets present in the `imu_data_packets`.
        :param apogee_predictor_data_packets: The apogee predictor data packets to log.
        :return: A deque of LoggerDataPacket objects.
        """
        logger_data_packets: list[LoggerDataPacket] = []

        index = 0  # Index to loop over processor data packets:

        # Convert the imu data packets to a LoggerDataPacket:
        for imu_data_packet in imu_data_packets:
            logger_packet = LoggerDataPacket(
                state_letter=context_data_packet.state_letter,
                set_extension=servo_data_packet.set_extension,
                encoder_position=servo_data_packet.encoder_position,
                timestamp=imu_data_packet.timestamp,
                invalid_fields=imu_data_packet.invalid_fields,
                retrieved_imu_packets=context_data_packet.retrieved_imu_packets,
                queued_imu_packets=context_data_packet.queued_imu_packets,
                apogee_predictor_queue_size=context_data_packet.apogee_predictor_queue_size,
                imu_packets_per_cycle=context_data_packet.imu_packets_per_cycle,
                update_timestamp_ns=context_data_packet.update_timestamp_ns,
            )

            # Get the IMU data packet fields:
            # Performance comparison (python 3.13.1 on x86_64 linux):
            # - isinstance is 45.2% faster than match statement
            # - hasattr is 20.57% faster than isinstance
            # - type() is 34.85% faster than hasattr
            if type(imu_data_packet) is EstimatedDataPacket:
                # Extract all the fields from the EstimatedDataPacket
                logger_packet.estOrientQuaternionW = imu_data_packet.estOrientQuaternionW
                logger_packet.estOrientQuaternionX = imu_data_packet.estOrientQuaternionX
                logger_packet.estOrientQuaternionY = imu_data_packet.estOrientQuaternionY
                logger_packet.estOrientQuaternionZ = imu_data_packet.estOrientQuaternionZ
                logger_packet.estPressureAlt = imu_data_packet.estPressureAlt
                logger_packet.estAttitudeUncertQuaternionW = (
                    imu_data_packet.estAttitudeUncertQuaternionW
                )
                logger_packet.estAttitudeUncertQuaternionX = (
                    imu_data_packet.estAttitudeUncertQuaternionX
                )
                logger_packet.estAttitudeUncertQuaternionY = (
                    imu_data_packet.estAttitudeUncertQuaternionY
                )
                logger_packet.estAttitudeUncertQuaternionZ = (
                    imu_data_packet.estAttitudeUncertQuaternionZ
                )
                logger_packet.estAngularRateX = imu_data_packet.estAngularRateX
                logger_packet.estAngularRateY = imu_data_packet.estAngularRateY
                logger_packet.estAngularRateZ = imu_data_packet.estAngularRateZ
                logger_packet.estCompensatedAccelX = imu_data_packet.estCompensatedAccelX
                logger_packet.estCompensatedAccelY = imu_data_packet.estCompensatedAccelY
                logger_packet.estCompensatedAccelZ = imu_data_packet.estCompensatedAccelZ
                logger_packet.estLinearAccelX = imu_data_packet.estLinearAccelX
                logger_packet.estLinearAccelY = imu_data_packet.estLinearAccelY
                logger_packet.estLinearAccelZ = imu_data_packet.estLinearAccelZ
                logger_packet.estGravityVectorX = imu_data_packet.estGravityVectorX
                logger_packet.estGravityVectorY = imu_data_packet.estGravityVectorY
                logger_packet.estGravityVectorZ = imu_data_packet.estGravityVectorZ

                # Now also extract the fields from the ProcessorDataPacket
                logger_packet.current_altitude = processor_data_packets[index].current_altitude
                logger_packet.vertical_velocity = processor_data_packets[index].vertical_velocity
                logger_packet.vertical_acceleration = processor_data_packets[
                    index
                ].vertical_acceleration

                # Add index:
                index += 1
            else:  # It is a raw packet:
                # Extract all the fields from the RawDataPacket
                logger_packet.scaledAccelX = imu_data_packet.scaledAccelX
                logger_packet.scaledAccelY = imu_data_packet.scaledAccelY
                logger_packet.scaledAccelZ = imu_data_packet.scaledAccelZ
                logger_packet.scaledGyroX = imu_data_packet.scaledGyroX
                logger_packet.scaledGyroY = imu_data_packet.scaledGyroY
                logger_packet.scaledGyroZ = imu_data_packet.scaledGyroZ
                logger_packet.deltaVelX = imu_data_packet.deltaVelX
                logger_packet.deltaVelY = imu_data_packet.deltaVelY
                logger_packet.deltaVelZ = imu_data_packet.deltaVelZ
                logger_packet.deltaThetaX = imu_data_packet.deltaThetaX
                logger_packet.deltaThetaY = imu_data_packet.deltaThetaY
                logger_packet.deltaThetaZ = imu_data_packet.deltaThetaZ
                logger_packet.scaledAmbientPressure = imu_data_packet.scaledAmbientPressure

            # Apogee Prediction happens asynchronously, so we need to check if we have a packet:

            # There is a small possibility that we won't log all the apogee predictor data packets
            # if the length of the IMU data packets is less than the length of the apogee predictor
            # data packets. However, this is unlikely to happen in practice. This particular case
            # is NOT covered by tests.
            if apogee_predictor_data_packets:
                apogee_packet = apogee_predictor_data_packets.pop(0)
                logger_packet.predicted_apogee = apogee_packet.predicted_apogee
                logger_packet.a_coefficient = apogee_packet.a_coefficient
                logger_packet.b_coefficient = apogee_packet.b_coefficient
                logger_packet.uncertainty_threshold_1 = apogee_packet.uncertainty_threshold_1
                logger_packet.uncertainty_threshold_2 = apogee_packet.uncertainty_threshold_2

            logger_data_packets.append(logger_packet)

        return logger_data_packets

    def start(self) -> None:
        """
        Starts the logging process. This is called before the main while loop starts.
        """
        self._log_process.start()

    def stop(self) -> None:
        """
        Stops the logging process. It will finish logging the current message and then stop.
        """
        # Log the buffer before stopping the process
        self._log_the_buffer()
        self._log_queue.put(STOP_SIGNAL)  # Put the stop signal in the queue
        # Waits for the process to finish before stopping it
        self._log_process.join()

    def log(
        self,
        context_data_packet: ContextDataPacket,
        servo_data_packet: ServoDataPacket,
        imu_data_packets: list[IMUDataPacket],
        processor_data_packets: list[ProcessorDataPacket],
        apogee_predictor_data_packets: list[ApogeePredictorDataPacket],
    ) -> None:
        """
        Logs the current state, extension, and IMU data to the CSV file.
        :param context_data_packet: The Context Data Packet to log.
        :param servo_data_packet: The Servo Data Packet to log.
        :param imu_data_packets: The IMU data packets to log.
        :param processor_data_packets: The processor data packets to log.
        :param apogee_predictor_data_packets: The apogee predictor data packets to log.
        """
        # We are populating a list with the fields of the logger data packet
        logger_data_packets: list[LoggerDataPacket] = Logger._prepare_logger_packets(
            context_data_packet,
            servo_data_packet,
            imu_data_packets,
            processor_data_packets,
            apogee_predictor_data_packets,
        )

        # If we are in Standby or Landed State, we need to buffer the data packets:
        if context_data_packet.state_letter in self.LOG_BUFFER_STATES:
            # Determine how many packets to log and buffer
            log_capacity = max(0, IDLE_LOG_CAPACITY - self._log_counter)
            to_log = logger_data_packets[:log_capacity]
            to_buffer = logger_data_packets[log_capacity:]

            # Update counter and handle logging/buffering
            self._log_counter += len(to_log)
            if to_log:
                self._log_queue.put_many(to_log)
            if to_buffer:
                self._log_buffer.extend(to_buffer)
        else:
            # If we are not in Standby or Landed State, we should log the buffer if it's not empty:
            if self._log_buffer:
                self._log_the_buffer()

            # Reset the counter for other states
            self._log_counter = 0
            self._log_queue.put_many(logger_data_packets)

    def _log_the_buffer(self):
        """
        Enqueues all the packets in the log buffer to the log queue, so they will be logged.
        """
        self._log_queue.put_many(list(self._log_buffer))
        self._log_buffer.clear()

    # ------------------------ ALL METHODS BELOW RUN IN A SEPARATE PROCESS -------------------------
    @staticmethod
    def _truncate_floats(data: DecodedLoggerDataPacket) -> list[str | int]:
        """
        Truncates the decimal place of the floats in the list to 8 decimal places.
        :param data: The list of values whose floats we should truncate.
        :return: The truncated list.
        """
        return [f"{value:.8f}" if isinstance(value, float) else value for value in data]

    def _logging_loop(self) -> None:  # pragma: no cover
        """
        The loop that saves data to the logs. It runs in parallel with the main loop.
        """
        # Ignore the SIGINT (Ctrl+C) signal, because we only want the main process to handle it
        signal.signal(signal.SIGINT, signal.SIG_IGN)  # Ignores the interrupt signal

        # Set up the csv logging in the new process
        with self.log_path.open(mode="a", newline="") as file_writer:
            writer = csv.writer(file_writer)
            while True:
                # Get a message from the queue (this will block until a message is available)
                # Because there's no timeout, it will wait indefinitely until it gets a message.
                try:
                    message_fields: list[DecodedLoggerDataPacket | Literal["STOP"]] = (
                        self._log_queue.get_many(timeout=MAX_GET_TIMEOUT_SECONDS)
                    )
                except Empty:
                    continue
                # If the message is the stop signal, break out of the loop
                for message_field in message_fields:
                    if message_field == STOP_SIGNAL:
                        return
                    writer.writerow(Logger._truncate_floats(message_field))<|MERGE_RESOLUTION|>--- conflicted
+++ resolved
@@ -130,15 +130,9 @@
         apogee_predictor_data_packets: list[ApogeePredictorDataPacket],
     ) -> list[LoggerDataPacket]:
         """
-<<<<<<< HEAD
-        Creates a data packet dictionary representing a row of data to be logged.
+        Creates a data packet representing a row of data to be logged.
         :param context_data_packet: The Context Data Packet to log.
         :param servo_data_packet: The Servo Data Packet to log.
-=======
-        Creates a data packet representing a row of data to be logged.
-        :param context_data_packet: The context data packet to log.
-        :param servo_data_packet: The servo data packet to log.
->>>>>>> 3fdbe7d1
         :param imu_data_packets: The IMU data packets to log.
         :param processor_data_packets: The processor data packets to log. This is always the same
         length as the number of EstimatedDataPackets present in the `imu_data_packets`.
