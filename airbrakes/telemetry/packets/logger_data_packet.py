--- conflicted
+++ resolved
@@ -75,8 +75,5 @@
     batch_number: int | None
     imu_queue_size: int | None
     apogee_predictor_queue_size: int | None
-<<<<<<< HEAD
     fetched_imu_packets: int | None
-=======
-    update_timestamp_ns: int | None
->>>>>>> 549a7c67
+    update_timestamp_ns: int | None