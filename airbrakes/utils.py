--- conflicted
+++ resolved
@@ -170,11 +170,16 @@
 
     # Check if the user has passed any options that are only available in mock replay mode:
     if (
-<<<<<<< HEAD
-        any([args.real_servo, args.keep_log_file, args.fast_replay, args.path, args.sim])
-=======
-        any([args.real_servo, args.keep_log_file, args.fast_replay, args.path, args.real_camera])
->>>>>>> 493e5ba7
+        any(
+            [
+                args.real_servo,
+                args.keep_log_file,
+                args.fast_replay,
+                args.path,
+                args.real_camera,
+                args.sim,
+            ]
+        )
         and not args.mock
     ):
         parser.error(
