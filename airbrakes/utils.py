--- conflicted
+++ resolved
@@ -155,29 +155,20 @@
         choices=["full-scale", "sub-scale"],
         nargs="?",  # Allows an optional argument
         const="full-scale",  # Default when `-s` is provided without a value
-        default="None",  # Default when `-s` is not provided at all
+        default=False,  # Default when `-s` is not provided at all
     )
 
     args = parser.parse_args()
 
-<<<<<<< HEAD
-    # Check if the user has passed any options that are only available in simulation mode:
+    # Check if the user has passed any options that are only available in mock replay mode:
     if (
-        any([args.real_servo, args.keep_log_file, args.fast_simulation, args.path, args.sim])
+        any([args.real_servo, args.keep_log_file, args.fast_replay, args.path, args.sim])
         and not args.mock
     ):
         parser.error(
-            "The `--real-servo`, `--keep-log-file`, `--fast-simulation`, `--sim`, and `--path` "
-            "options are only available in simulation mode. Please pass `-m` or `--mock` "
-            "to run in simulation mode."
-=======
-    # Check if the user has passed any options that are only available in mock replay mode:
-    if any([args.real_servo, args.keep_log_file, args.fast_replay, args.path]) and not args.mock:
-        parser.error(
-            "The `--real-servo`, `--keep-log-file`, `--fast-replay`, and `--path` "
+            "The `--real-servo`, `--keep-log-file`, `--fast-replay`, `--sim`, and `--path` "
             "options are only available in mock replay mode. Please pass `-m` or `--mock` "
             "to run in mock replay mode."
->>>>>>> d2f91526
         )
 
     if args.verbose and args.debug:
