--- conflicted
+++ resolved
@@ -25,11 +25,7 @@
 are numbered from 0 to 15.
 """
 
-<<<<<<< HEAD
 SERVO_2_CHANNEL = 3
-=======
-SERVO_2_CHANNEL = 7
->>>>>>> f54baf49
 """
 The channel on the PCA9685 that the second servo is connected to. The PCA9685 is a PWM driver that
 allows us to control the servo with the Raspberry Pi. The PCA9685 has 16 channels, so the channels
@@ -73,17 +69,10 @@
     """
 
     # in degrees:
-<<<<<<< HEAD
     MIN_EXTENSION = 120
     MAX_EXTENSION = 10
     MIN_NO_BUZZ = 115
     MAX_NO_BUZZ = 20
-=======
-    MIN_EXTENSION = 115
-    MAX_EXTENSION = 37
-    MIN_NO_BUZZ = 110
-    MAX_NO_BUZZ = 40
->>>>>>> f54baf49
 
 
 # -------------------------------------------------------
