"""Module for the finite state machine that represents which state of flight we are in."""

import time
from abc import ABC, abstractmethod
import time
from typing import TYPE_CHECKING

from constants import (
<<<<<<< HEAD
    ACCELERATION_AT_MOTOR_BURNOUT,
    APOGEE_SPEED,
    DISTANCE_FROM_APOGEE,
    HIGH_SPEED_AT_MOTOR_BURNOUT,
=======
    DISTANCE_FROM_APOGEE,
    GROUND_ALTITIUDE,
>>>>>>> bfe94462
    MOTOR_BURN_TIME,
    TAKEOFF_HEIGHT,
    TAKEOFF_SPEED,
)

if TYPE_CHECKING:
    from airbrakes.airbrakes import AirbrakesContext


class State(ABC):
    """
    Abstract Base class for the states of the airbrakes system. Each state will have an update
    method that will be called every loop iteration and a next_state method that will be called
    when the state is over.

    For Airbrakes, we will have 4 states:
    1. Stand By - when the rocket is on the rail on the ground
    2. Motor Burn - when the motor is burning and the rocket is accelerating
    3. Flight - when the motor has burned out and the rocket is coasting, this is when air brakes will be deployed
    4. Free Fall - when the rocket is falling back to the ground after apogee, this is when the air brakes will be
    retracted
    """

    __slots__ = ("context",)

    def __init__(self, context: "AirbrakesContext"):
        """
        :param context: The state context object that will be used to interact with the electronics
        """
        self.context = context
        # At the very beginning of each state, we retract the airbrakes
        self.context.set_airbrake_extension(0.0)

    @property
    def name(self):
        """
        :return: The name of the state
        """
        return self.__class__.__name__

    @abstractmethod
    def update(self):
        """
        Called every loop iteration. Uses the context to interact with the hardware and decides when to move to the
        next state.
        """

    @abstractmethod
    def next_state(self):
        """
        We never expect/want to go back a state e.g. We're never going to go
        from Flight to Motor Burn, so this method just goes to the next state.
        """


class StandByState(State):
    """
    When the rocket is on the rail on the ground.
    """

    __slots__ = ()

    def update(self):
        """
        Checks if the rocket has launched, based on our speed and altitude.
        """
        # We need to check if the rocket has launched, if it has, we move to the next state.
        # For that we can check:
        # 1) Speed - If the speed of the rocket is above a threshold, the rocket has
        # launched.
        # 2) Altitude - If the altitude is above a threshold, the rocket has launched.
        # Ideally we would directly communicate with the motor, but we don't have that capability.

        data = self.context.data_processor

        if data.speed > TAKEOFF_SPEED or data.current_altitude > TAKEOFF_HEIGHT:
            self.next_state()
            return

    def next_state(self):
        self.context.state = MotorBurnState(self.context)


class MotorBurnState(State):
    """
    When the motor is burning and the rocket is accelerating.
    """

    __slots__ = ("start_time",)

    def __init__(self, context: "AirbrakesContext"):
        super().__init__(context)
        self.start_time = time.time()

    def update(self):
        """Checks to see if the acceleration has dropped to zero, indicating the motor has
        burned out."""

        data = self.context.data_processor

        # If our current speed is less than our max speed, that means we have stopped accelerating
        # This is the same thing as checking if our accel sign has flipped
        if data.speed < data.max_speed:
            self.next_state()
            return
<<<<<<< HEAD
        
        # Fallback: if our motor has burned for longer than its burn time, go to the next state
        if self.start_time - time.time() > MOTOR_BURN_TIME:
=======

        # Fallback: if our motor has burned for longer than its burn time, go to the next state
        if time.time() - self.start_time > MOTOR_BURN_TIME:
>>>>>>> bfe94462
            self.next_state()
            return
        

    def next_state(self):
        self.context.state = FlightState(self.context)
        # Deploy the airbrakes as soon as we enter the Flight state
        self.context.set_airbrake_extension(1.0)


class FlightState(State):
    """
    When the motor has burned out and the rocket is coasting to apogee.
    """

    __slots__ = ()

    def update(self):
        """Checks to see if the rocket has reached apogee, indicating the start of free fall."""

        data = self.context.data_processor

<<<<<<< HEAD
        # fallback condition: if our altitude has started to decrease, we have reached apogee:
=======
        # if our altitude has started to decrease, we have reached apogee:
>>>>>>> bfe94462
        if data.max_altitude - data.current_altitude > DISTANCE_FROM_APOGEE:
            self.next_state()
            return

    def next_state(self):
        # This also retracts the airbrakes:
        self.context.state = FreeFallState(self.context)


class FreeFallState(State):
    """
    When the rocket is falling back to the ground after apogee.
    """

    __slots__ = ()

    def update(self):
        """Check if the rocket has landed, based on our altitude."""

        data = self.context.data_processor

        # If our altitude is 0, we have landed:
        if data.current_altitude <= GROUND_ALTITIUDE:
            self.next_state()

    def next_state(self):
        # Explicitly do nothing, there is no next state
        self.context.state = LandedState(self.context)


class LandedState(State):
    """
    When the rocket has landed.
    """

    __slots__ = ()

    def update(self):
        """Nothing to check, we just wait for the rocket to be recovered."""

    def next_state(self):
        # Explicitly do nothing, there is no next state
        pass<|MERGE_RESOLUTION|>--- conflicted
+++ resolved
@@ -2,19 +2,11 @@
 
 import time
 from abc import ABC, abstractmethod
-import time
 from typing import TYPE_CHECKING
 
 from constants import (
-<<<<<<< HEAD
-    ACCELERATION_AT_MOTOR_BURNOUT,
-    APOGEE_SPEED,
-    DISTANCE_FROM_APOGEE,
-    HIGH_SPEED_AT_MOTOR_BURNOUT,
-=======
     DISTANCE_FROM_APOGEE,
     GROUND_ALTITIUDE,
->>>>>>> bfe94462
     MOTOR_BURN_TIME,
     TAKEOFF_HEIGHT,
     TAKEOFF_SPEED,
@@ -120,18 +112,11 @@
         if data.speed < data.max_speed:
             self.next_state()
             return
-<<<<<<< HEAD
-        
-        # Fallback: if our motor has burned for longer than its burn time, go to the next state
-        if self.start_time - time.time() > MOTOR_BURN_TIME:
-=======
 
         # Fallback: if our motor has burned for longer than its burn time, go to the next state
         if time.time() - self.start_time > MOTOR_BURN_TIME:
->>>>>>> bfe94462
             self.next_state()
             return
-        
 
     def next_state(self):
         self.context.state = FlightState(self.context)
@@ -151,11 +136,7 @@
 
         data = self.context.data_processor
 
-<<<<<<< HEAD
-        # fallback condition: if our altitude has started to decrease, we have reached apogee:
-=======
         # if our altitude has started to decrease, we have reached apogee:
->>>>>>> bfe94462
         if data.max_altitude - data.current_altitude > DISTANCE_FROM_APOGEE:
             self.next_state()
             return
