--- conflicted
+++ resolved
@@ -7,13 +7,9 @@
     GROUND_ALTITUDE,
     MAX_VELOCITY_THRESHOLD,
     TAKEOFF_HEIGHT,
-<<<<<<< HEAD
-    TAKEOFF_SPEED,
-    TARGET_ALTITUDE, LANDED_SPEED,
-=======
     TAKEOFF_VELOCITY,
     TARGET_ALTITUDE,
->>>>>>> 204fb6e0
+    LANDED_SPEED,
 )
 
 if TYPE_CHECKING:
