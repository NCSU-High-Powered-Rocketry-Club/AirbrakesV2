--- conflicted
+++ resolved
@@ -19,16 +19,12 @@
 
     __slots__ = (
         "_data_fetch_process",
-<<<<<<< HEAD
-        "_packet_queue",
-=======
-        "_data_queue",
         "_imu_packets_per_cycle",
->>>>>>> 3fdbe7d1
+        "_queued_imu_packets",
         "_running",
     )
 
-    def __init__(self, data_fetch_process: Process, packet_queue: Queue) -> None:
+    def __init__(self, data_fetch_process: Process, queued_imu_packets: Queue) -> None:
         """
         Initialises object using arguments passed by the constructors of the subclasses.
         :param data_fetch_process: the multiprocessing process for the IMU.
@@ -36,7 +32,7 @@
             from.
         """
         self._data_fetch_process = data_fetch_process
-        self._packet_queue = packet_queue
+        self._queued_imu_packets = queued_imu_packets
         # Makes a boolean value that is shared between processes
         self._running = Value("b", False, lock=False)
         self._imu_packets_per_cycle = Value("i", 0, lock=False)
@@ -50,18 +46,12 @@
         return self._imu_packets_per_cycle.value
 
     @property
-<<<<<<< HEAD
-    def packet_queue_size(self) -> int:
-        """
-        Gets the amount of IMU data packets in the packet queue
-        :return: The number of IMUDataPackets in the queue.
-=======
     def queued_imu_packets(self) -> int:
         """
-        :return: The number of data packets in the multiprocessing queue.
->>>>>>> 3fdbe7d1
+        Gets the amount of IMU data packets in the multiprocessing queue
+        :return: The number of IMUDataPackets in the queue.
         """
-        return self._packet_queue.qsize()
+        return self._queued_imu_packets.qsize()
 
     @property
     def is_running(self) -> bool:
@@ -93,25 +83,20 @@
 
     def get_imu_data_packet(self) -> IMUDataPacket | None:
         """
-        Gets the last available IMU data packet from the packet queue.
-        :return: an IMUDataPacket object containing the latest data from the packet queue. If a
+        Gets the last available IMU data packet from the imu packet queue.
+        :return: an IMUDataPacket object containing the latest data from the imu packet queue. If a
         value is not available, it will be None.
         """
-        return self._packet_queue.get(timeout=IMU_TIMEOUT_SECONDS)
+        return self._queued_imu_packets.get(timeout=IMU_TIMEOUT_SECONDS)
 
     def get_imu_data_packets(self, block: bool = True) -> list[IMUDataPacket]:
         """
-<<<<<<< HEAD
-        Returns all available IMU data packets from the packet queue.
+        Returns all available IMU data packets from the queued imu packets.
         :param block: Whether to wait until a IMU data packet is available or not.
-        :return: A deque containing the latest IMU data packets from the packet queue.
-=======
-        Returns all available data packets from the IMU.
-        :return: A list containing the latest data packets from the IMU.
->>>>>>> 3fdbe7d1
+        :return: A deque containing the latest IMU data packets from the imu packet queue.
         """
         try:
-            packets = self._packet_queue.get_many(
+            packets = self._queued_imu_packets.get_many(
                 block=block, max_messages_to_get=MAX_FETCHED_PACKETS, timeout=IMU_TIMEOUT_SECONDS
             )
         except Empty:  # If the queue is empty (i.e. timeout hit), don't bother waiting.
