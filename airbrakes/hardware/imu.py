"""Module for interacting with the IMU (Inertial measurement unit) on the rocket."""

import contextlib
import multiprocessing
import sys

# Try to import the MSCL library, if it fails, warn the user, this is necessary because installing
# mscl is annoying and we really just have it installed on the pi
with contextlib.suppress(ImportError):
    import mscl
    # We should print a warning, but that messes with how the sim display looks

# If we are not on windows, we can use the faster_fifo library to speed up the queue operations
if sys.platform != "win32":
    from faster_fifo import Empty, Queue
else:
    from multiprocessing.queues import Empty

from airbrakes.data_handling.imu_data_packet import (
    EstimatedDataPacket,
    IMUDataPacket,
    RawDataPacket,
)
from airbrakes.hardware.base_imu import BaseIMU
from constants import (
    BUFFER_SIZE_IN_BYTES,
    ESTIMATED_DESCRIPTOR_SET,
<<<<<<< HEAD
    IMU_TIMEOUT_SECONDS,
    MAX_FETCHED_PACKETS,
=======
>>>>>>> faaaccf5
    MAX_QUEUE_SIZE,
    RAW_DESCRIPTOR_SET,
    STOP_SIGNAL,
)


class IMU(BaseIMU):
    """
    Represents the IMU on the rocket. It's used to get the current acceleration of the rocket.
    This is used to interact with the data collected by the Parker-LORD 3DMCX5-AR.
    (https://www.microstrain.com/inertial-sensors/3dm-cx5-15).

    It uses multiprocessing rather than threading to truly run in parallel with the main loop.
    We're doing this is because the IMU constantly polls data and can be slow, so it's better to
    run it in parallel.

    Here is the setup docs: https://github.com/LORD-MicroStrain/MSCL/blob/master/HowToUseMSCL.md
    Here is the software for configuring the IMU: https://www.microstrain.com/software/sensorconnect
    """

    def __init__(self, port: str) -> None:
        """
        Initializes the object that interacts with the physical IMU connected to the pi.
        :param port: the port that the IMU is connected to
        """
<<<<<<< HEAD
        # Shared Queue which contains the latest data from the IMU. The MAX_QUEUE_SIZE is there
        # to prevent memory issues. Realistically, the queue size never exceeds 50 packets when
        # it's being logged.
        # We will never run the actual IMU on Windows, so we can use the faster_fifo library always:
        self._data_queue: Queue[IMUDataPacket] = Queue(
            maxsize=MAX_QUEUE_SIZE, max_size_bytes=BUFFER_SIZE_IN_BYTES
        )
        # Makes a boolean value that is shared between processes
        self._running = multiprocessing.Value("b", False)
=======
>>>>>>> faaaccf5
        # Starts the process that fetches data from the IMU
        data_fetch_process = multiprocessing.Process(
            target=self._query_imu_for_data_packets, args=(port,), name="IMU Process"
        )

<<<<<<< HEAD
    @property
    def is_running(self) -> bool:
        """
        Returns whether the process fetching data from the IMU is running.
        :return: True if the process is running, False otherwise
        """
        return self._running.value

    def start(self) -> None:
        """
        Starts the process separate from the main process for fetching data from the IMU.
        """
        self._running.value = True
        self._data_fetch_process.start()

    def stop(self) -> None:
        """
        Stops the process separate from the main process for fetching data from the IMU.
        """
        self._running.value = False
        # Fetch all packets which are not yet fetched and discard them, so main() does not get
        # stuck (i.e. deadlocks) waiting for the process to finish. A more technical explanation:
        # Case 1: .put() is blocking and if the queue is full, it keeps waiting for the queue to
        # be empty, and thus the process never .joins().
        with contextlib.suppress(multiprocessing.TimeoutError):
            self._data_fetch_process.join(timeout=IMU_TIMEOUT_SECONDS)

    def get_imu_data_packet(self) -> IMUDataPacket | None:
        """
        Gets the last available data packet from the IMU.
        :return: an IMUDataPacket object containing the latest data from the IMU. If a value is not
        available, it will be None.
        """
        return self._data_queue.get(timeout=IMU_TIMEOUT_SECONDS)

    def get_imu_data_packets(self) -> collections.deque[IMUDataPacket]:
        """
        Returns all available data packets from the IMU.
        :return: A deque containing the latest data packets from the IMU.
        """
        # We use a deque because it's faster than a list for popping from the left
        try:
            packets = self._data_queue.get_many(
                block=True, max_messages_to_get=MAX_FETCHED_PACKETS, timeout=IMU_TIMEOUT_SECONDS
            )
        except Empty:  # If the queue is empty (i.e. timeout hit), don't bother waiting.
            return collections.deque()
        else:
            if STOP_SIGNAL in packets:
                return collections.deque()
            return collections.deque(packets)
=======
        # Shared Queue which contains the latest data from the IMU. The MAX_QUEUE_SIZE is there
        # to prevent memory issues. Realistically, the queue size never exceeds 50 packets when
        # it's being logged.
        data_queue: multiprocessing.Queue[IMUDataPacket] = multiprocessing.Queue(MAX_QUEUE_SIZE)
        super().__init__(data_fetch_process, data_queue)
>>>>>>> faaaccf5

    # ------------------------ ALL METHODS BELOW RUN IN A SEPARATE PROCESS -------------------------
    @staticmethod
    def _initialize_packet(packet: "mscl.MipDataPacket") -> IMUDataPacket | None:
        """
        Initialize an IMU data packet based on its descriptor set.
        :param packet: The data packet from the IMU.
        :return: An IMUDataPacket, or None if the packet is unrecognized.
        """
        # Extract the timestamp from the packet.
        timestamp = packet.collectedTimestamp().nanoseconds()

        # Initialize packet with the timestamp, determines if the packet is raw or estimated
        if packet.descriptorSet() == ESTIMATED_DESCRIPTOR_SET:
            return EstimatedDataPacket(timestamp)
        if packet.descriptorSet() == RAW_DESCRIPTOR_SET:
            return RawDataPacket(timestamp)
        return None

    @staticmethod
    def _process_data_point(
        data_point: "mscl.MipDataPoint", channel: str, imu_data_packet: IMUDataPacket
    ) -> None:
        """
        Process an individual data point and set its value in the data packet object. Modifies
        `imu_data_packet` in place.
        :param data_point: The IMU data point containing the measurement.
        :param channel: The channel name of the data point.
        :param imu_data_packet: The data packet object to update.
        """
        # Handle special channels that represent quaternion data.
        if channel in {"estAttitudeUncertQuaternion", "estOrientQuaternion"}:
            # Convert quaternion data into a 4x1 matrix and set its components.
            matrix = data_point.as_Matrix()
            setattr(imu_data_packet, f"{channel}W", matrix.as_floatAt(0, 0))
            setattr(imu_data_packet, f"{channel}X", matrix.as_floatAt(0, 1))
            setattr(imu_data_packet, f"{channel}Y", matrix.as_floatAt(0, 2))
            setattr(imu_data_packet, f"{channel}Z", matrix.as_floatAt(0, 3))
        else:
            # Set other data points directly as attributes in the data packet.
            setattr(imu_data_packet, channel, data_point.as_float())

        # Check if the data point is invalid and update the invalid fields list.
        if not data_point.valid():
            if imu_data_packet.invalid_fields is None:
                imu_data_packet.invalid_fields = []
            imu_data_packet.invalid_fields.append(channel)

    @staticmethod
    def _process_packet_data(packet: "mscl.MipDataPacket", imu_data_packet: IMUDataPacket) -> None:
        """
        Process the data points in the packet and update the data packet object. Modifies
        `imu_data_packet` in place.
        :param packet: The IMU data packet containing multiple data points.
        :param imu_data_packet: The initialized data packet object to populate.
        """
        # Iterate through each data point in the packet.
        data_point: mscl.MipDataPoint
        for data_point in packet.data():
            # Extract the channel name of the data point.
            channel = data_point.channelName()

            # Check if the channel is relevant for the data packet, we check for quaternions
            # separately because the IMU sends them over as a matrix, but we store each of them
            # individually as fields.
            if hasattr(imu_data_packet, channel) or "Quaternion" in channel:
                # Process and set the data point value in the data packet.
                IMU._process_data_point(data_point, channel, imu_data_packet)

    def _fetch_data_loop(self, port: str) -> None:
        """
        Continuously fetch data packets from the IMU and process them.
        :param port: The serial port to connect to the IMU.
        """
        # Connect to the IMU and initialize the node used for getting data packets
        connection = mscl.Connection.Serial(port)
        node = mscl.InertialNode(connection)

        while self.is_running:
            # Retrieve data packets from the IMU.
            packets: mscl.MipDataPackets = node.getDataPackets(timeout=10)

            packet: mscl.MipDataPacket
            for packet in packets:
                # Initialize the appropriate data packet.
                imu_data_packet = IMU._initialize_packet(packet)
                if imu_data_packet is None:
                    # Skip unrecognized packets.
                    continue

                # Process the packet's data and populate the data packet object.
                IMU._process_packet_data(packet, imu_data_packet)

                # Add the processed data packet to the shared queue.
                self._data_queue.put(imu_data_packet)

    def _query_imu_for_data_packets(self, port: str) -> None:
        """
        The loop that fetches data from the IMU. It runs in parallel with the main loop.
        :param port: the port that the IMU is connected to
        """
        with contextlib.suppress(KeyboardInterrupt):
            self._fetch_data_loop(port)<|MERGE_RESOLUTION|>--- conflicted
+++ resolved
@@ -12,9 +12,9 @@
 
 # If we are not on windows, we can use the faster_fifo library to speed up the queue operations
 if sys.platform != "win32":
-    from faster_fifo import Empty, Queue
+    from faster_fifo import Queue
 else:
-    from multiprocessing.queues import Empty
+    pass
 
 from airbrakes.data_handling.imu_data_packet import (
     EstimatedDataPacket,
@@ -25,14 +25,8 @@
 from constants import (
     BUFFER_SIZE_IN_BYTES,
     ESTIMATED_DESCRIPTOR_SET,
-<<<<<<< HEAD
-    IMU_TIMEOUT_SECONDS,
-    MAX_FETCHED_PACKETS,
-=======
->>>>>>> faaaccf5
     MAX_QUEUE_SIZE,
     RAW_DESCRIPTOR_SET,
-    STOP_SIGNAL,
 )
 
 
@@ -55,82 +49,18 @@
         Initializes the object that interacts with the physical IMU connected to the pi.
         :param port: the port that the IMU is connected to
         """
-<<<<<<< HEAD
         # Shared Queue which contains the latest data from the IMU. The MAX_QUEUE_SIZE is there
         # to prevent memory issues. Realistically, the queue size never exceeds 50 packets when
         # it's being logged.
         # We will never run the actual IMU on Windows, so we can use the faster_fifo library always:
-        self._data_queue: Queue[IMUDataPacket] = Queue(
+        _data_queue: Queue[IMUDataPacket] = Queue(
             maxsize=MAX_QUEUE_SIZE, max_size_bytes=BUFFER_SIZE_IN_BYTES
         )
-        # Makes a boolean value that is shared between processes
-        self._running = multiprocessing.Value("b", False)
-=======
->>>>>>> faaaccf5
         # Starts the process that fetches data from the IMU
         data_fetch_process = multiprocessing.Process(
             target=self._query_imu_for_data_packets, args=(port,), name="IMU Process"
         )
-
-<<<<<<< HEAD
-    @property
-    def is_running(self) -> bool:
-        """
-        Returns whether the process fetching data from the IMU is running.
-        :return: True if the process is running, False otherwise
-        """
-        return self._running.value
-
-    def start(self) -> None:
-        """
-        Starts the process separate from the main process for fetching data from the IMU.
-        """
-        self._running.value = True
-        self._data_fetch_process.start()
-
-    def stop(self) -> None:
-        """
-        Stops the process separate from the main process for fetching data from the IMU.
-        """
-        self._running.value = False
-        # Fetch all packets which are not yet fetched and discard them, so main() does not get
-        # stuck (i.e. deadlocks) waiting for the process to finish. A more technical explanation:
-        # Case 1: .put() is blocking and if the queue is full, it keeps waiting for the queue to
-        # be empty, and thus the process never .joins().
-        with contextlib.suppress(multiprocessing.TimeoutError):
-            self._data_fetch_process.join(timeout=IMU_TIMEOUT_SECONDS)
-
-    def get_imu_data_packet(self) -> IMUDataPacket | None:
-        """
-        Gets the last available data packet from the IMU.
-        :return: an IMUDataPacket object containing the latest data from the IMU. If a value is not
-        available, it will be None.
-        """
-        return self._data_queue.get(timeout=IMU_TIMEOUT_SECONDS)
-
-    def get_imu_data_packets(self) -> collections.deque[IMUDataPacket]:
-        """
-        Returns all available data packets from the IMU.
-        :return: A deque containing the latest data packets from the IMU.
-        """
-        # We use a deque because it's faster than a list for popping from the left
-        try:
-            packets = self._data_queue.get_many(
-                block=True, max_messages_to_get=MAX_FETCHED_PACKETS, timeout=IMU_TIMEOUT_SECONDS
-            )
-        except Empty:  # If the queue is empty (i.e. timeout hit), don't bother waiting.
-            return collections.deque()
-        else:
-            if STOP_SIGNAL in packets:
-                return collections.deque()
-            return collections.deque(packets)
-=======
-        # Shared Queue which contains the latest data from the IMU. The MAX_QUEUE_SIZE is there
-        # to prevent memory issues. Realistically, the queue size never exceeds 50 packets when
-        # it's being logged.
-        data_queue: multiprocessing.Queue[IMUDataPacket] = multiprocessing.Queue(MAX_QUEUE_SIZE)
-        super().__init__(data_fetch_process, data_queue)
->>>>>>> faaaccf5
+        super().__init__(data_fetch_process, _data_queue)
 
     # ------------------------ ALL METHODS BELOW RUN IN A SEPARATE PROCESS -------------------------
     @staticmethod
