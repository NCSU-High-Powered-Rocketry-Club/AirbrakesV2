"""Module for interacting with the IMU (Inertial measurement unit) on the rocket."""

import contextlib
import multiprocessing
import sys

# Try to import the MSCL library, if it fails, warn the user, this is necessary because installing
# mscl is annoying and we really just have it installed on the pi
with contextlib.suppress(ImportError):
    import mscl
    # We should print a warning, but that messes with how the sim display looks

# If we are not on windows, we can use the faster_fifo library to speed up the queue operations
if sys.platform != "win32":
    from faster_fifo import Queue
else:
    pass

<<<<<<< HEAD
from airbrakes.constants import (
=======
from airbrakes.data_handling.imu_data_packet import (
    EstimatedDataPacket,
    IMUDataPacket,
    RawDataPacket,
)
from airbrakes.hardware.base_imu import BaseIMU
from constants import (
>>>>>>> d54a995a
    BUFFER_SIZE_IN_BYTES,
    ESTIMATED_DESCRIPTOR_SET,
    MAX_QUEUE_SIZE,
    RAW_DESCRIPTOR_SET,
)
from airbrakes.data_handling.imu_data_packet import (
    EstimatedDataPacket,
    IMUDataPacket,
    RawDataPacket,
)


class IMU(BaseIMU):
    """
    Represents the IMU on the rocket. It's used to get the current acceleration of the rocket.
    This is used to interact with the data collected by the Parker-LORD 3DMCX5-AR.
    (https://www.microstrain.com/inertial-sensors/3dm-cx5-15).

    It uses multiprocessing rather than threading to truly run in parallel with the main loop.
    We're doing this is because the IMU constantly polls data and can be slow, so it's better to
    run it in parallel.

    Here is the setup docs: https://github.com/LORD-MicroStrain/MSCL/blob/master/HowToUseMSCL.md
    Here is the software for configuring the IMU: https://www.microstrain.com/software/sensorconnect
    """

    def __init__(self, port: str) -> None:
        """
        Initializes the object that interacts with the physical IMU connected to the pi.
        :param port: the port that the IMU is connected to
        """
        # Shared Queue which contains the latest data from the IMU. The MAX_QUEUE_SIZE is there
        # to prevent memory issues. Realistically, the queue size never exceeds 50 packets when
        # it's being logged.
        # We will never run the actual IMU on Windows, so we can use the faster_fifo library always:
        _data_queue: Queue[IMUDataPacket] = Queue(
            maxsize=MAX_QUEUE_SIZE, max_size_bytes=BUFFER_SIZE_IN_BYTES
        )
        # Starts the process that fetches data from the IMU
        data_fetch_process = multiprocessing.Process(
            target=self._query_imu_for_data_packets, args=(port,), name="IMU Process"
        )
        super().__init__(data_fetch_process, _data_queue)

    # ------------------------ ALL METHODS BELOW RUN IN A SEPARATE PROCESS -------------------------
    @staticmethod
    def _initialize_packet(packet: "mscl.MipDataPacket") -> IMUDataPacket | None:
        """
        Initialize an IMU data packet based on its descriptor set.
        :param packet: The data packet from the IMU.
        :return: An IMUDataPacket, or None if the packet is unrecognized.
        """
        # Extract the timestamp from the packet.
        timestamp = packet.collectedTimestamp().nanoseconds()

        # Initialize packet with the timestamp, determines if the packet is raw or estimated
        if packet.descriptorSet() == ESTIMATED_DESCRIPTOR_SET:
            return EstimatedDataPacket(timestamp)
        if packet.descriptorSet() == RAW_DESCRIPTOR_SET:
            return RawDataPacket(timestamp)
        return None

    @staticmethod
    def _process_data_point(
        data_point: "mscl.MipDataPoint", channel: str, imu_data_packet: IMUDataPacket
    ) -> None:
        """
        Process an individual data point and set its value in the data packet object. Modifies
        `imu_data_packet` in place.
        :param data_point: The IMU data point containing the measurement.
        :param channel: The channel name of the data point.
        :param imu_data_packet: The data packet object to update.
        """
        # Handle special channels that represent quaternion data.
        if channel in {"estAttitudeUncertQuaternion", "estOrientQuaternion"}:
            # Convert quaternion data into a 4x1 matrix and set its components.
            matrix = data_point.as_Matrix()
            setattr(imu_data_packet, f"{channel}W", matrix.as_floatAt(0, 0))
            setattr(imu_data_packet, f"{channel}X", matrix.as_floatAt(0, 1))
            setattr(imu_data_packet, f"{channel}Y", matrix.as_floatAt(0, 2))
            setattr(imu_data_packet, f"{channel}Z", matrix.as_floatAt(0, 3))
        else:
            # Set other data points directly as attributes in the data packet.
            setattr(imu_data_packet, channel, data_point.as_float())

        # Check if the data point is invalid and update the invalid fields list.
        if not data_point.valid():
            if imu_data_packet.invalid_fields is None:
                imu_data_packet.invalid_fields = []
            imu_data_packet.invalid_fields.append(channel)

    @staticmethod
    def _process_packet_data(packet: "mscl.MipDataPacket", imu_data_packet: IMUDataPacket) -> None:
        """
        Process the data points in the packet and update the data packet object. Modifies
        `imu_data_packet` in place.
        :param packet: The IMU data packet containing multiple data points.
        :param imu_data_packet: The initialized data packet object to populate.
        """
        # Iterate through each data point in the packet.
        data_point: mscl.MipDataPoint
        for data_point in packet.data():
            # Extract the channel name of the data point.
            channel = data_point.channelName()

            # Check if the channel is relevant for the data packet, we check for quaternions
            # separately because the IMU sends them over as a matrix, but we store each of them
            # individually as fields.
            if hasattr(imu_data_packet, channel) or "Quaternion" in channel:
                # Process and set the data point value in the data packet.
                IMU._process_data_point(data_point, channel, imu_data_packet)

    def _fetch_data_loop(self, port: str) -> None:
        """
        Continuously fetch data packets from the IMU and process them.
        :param port: The serial port to connect to the IMU.
        """
        # Connect to the IMU and initialize the node used for getting data packets
        connection = mscl.Connection.Serial(port)
        node = mscl.InertialNode(connection)

        while self.is_running:
            # Retrieve data packets from the IMU.
            packets: mscl.MipDataPackets = node.getDataPackets(timeout=10)

            packet: mscl.MipDataPacket
            for packet in packets:
                # Initialize the appropriate data packet.
                imu_data_packet = IMU._initialize_packet(packet)
                if imu_data_packet is None:
                    # Skip unrecognized packets.
                    continue

                # Process the packet's data and populate the data packet object.
                IMU._process_packet_data(packet, imu_data_packet)

                # Add the processed data packet to the shared queue.
                self._data_queue.put(imu_data_packet)

    def _query_imu_for_data_packets(self, port: str) -> None:
        """
        The loop that fetches data from the IMU. It runs in parallel with the main loop.
        :param port: the port that the IMU is connected to
        """
        with contextlib.suppress(KeyboardInterrupt):
            self._fetch_data_loop(port)<|MERGE_RESOLUTION|>--- conflicted
+++ resolved
@@ -16,17 +16,7 @@
 else:
     pass
 
-<<<<<<< HEAD
 from airbrakes.constants import (
-=======
-from airbrakes.data_handling.imu_data_packet import (
-    EstimatedDataPacket,
-    IMUDataPacket,
-    RawDataPacket,
-)
-from airbrakes.hardware.base_imu import BaseIMU
-from constants import (
->>>>>>> d54a995a
     BUFFER_SIZE_IN_BYTES,
     ESTIMATED_DESCRIPTOR_SET,
     MAX_QUEUE_SIZE,
@@ -37,6 +27,7 @@
     IMUDataPacket,
     RawDataPacket,
 )
+from airbrakes.hardware.base_imu import BaseIMU
 
 
 class IMU(BaseIMU):
