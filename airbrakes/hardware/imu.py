--- conflicted
+++ resolved
@@ -18,12 +18,8 @@
 
 from airbrakes.constants import (
     BUFFER_SIZE_IN_BYTES,
-<<<<<<< HEAD
     # ESTIMATED_DESCRIPTOR_SET,
-=======
-    ESTIMATED_DESCRIPTOR_SET,
     IMU_PROCESS_PRIORITY,
->>>>>>> b8505754
     MAX_QUEUE_SIZE,
     # RAW_DESCRIPTOR_SET,
 )
@@ -53,11 +49,8 @@
     Here is the software for configuring the IMU: https://www.microstrain.com/software/sensorconnect
     """
 
-<<<<<<< HEAD
-=======
     __slots__ = ()
 
->>>>>>> b8505754
     def __init__(self, port: str) -> None:
         """
         Initializes the object that interacts with the physical IMU connected to the pi.
