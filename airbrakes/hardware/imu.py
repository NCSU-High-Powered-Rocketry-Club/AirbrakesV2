"""Module for interacting with the IMU (Inertial measurement unit) on the rocket."""

import collections
import multiprocessing
import signal
import warnings

# Try to import the MSCL library, if it fails, warn the user, this is necessary because installing mscl is annoying
# and we really just have it installed on the pi
try:
    import mscl
except ImportError:
    warnings.warn(
        "Could not import MSCL, IMU will not work. Please see installation instructions "
        "here: https://github.com/LORD-MicroStrain/MSCL/tree/master",
        stacklevel=2,
    )

from airbrakes.data_handling.imu_data_packet import EstimatedDataPacket, IMUDataPacket, RawDataPacket
from constants import ESTIMATED_DESCRIPTOR_SET, MAX_QUEUE_SIZE, RAW_DESCRIPTOR_SET


class IMU:
    """
    Represents the IMU on the rocket. It's used to get the current acceleration of the rocket. This is used to interact
    with the data collected by the Parker-LORD 3DMCX5-AR.

    It uses multiprocessing rather than threading to truly run in parallel with the main loop. We're doing this is
    because the IMU constantly polls data and can be slow, so it's better to run it in parallel.

    Here is the setup docs: https://github.com/LORD-MicroStrain/MSCL/blob/master/HowToUseMSCL.md
    Here is the software for configuring the IMU: https://www.microstrain.com/software/sensorconnect
    """

    __slots__ = (
        "_data_fetch_process",
        "_data_queue",
        "_running",
    )

    def __init__(self, port: str, frequency: int):
        """
        Initializes the object that interacts with the physical IMU connected to the pi.
        :param port: the port that the IMU is connected to
        :param frequency: the frequency that the IMU is set to poll at (this can be checked in SensorConnect)
        """
        # Shared Queue which contains the latest data from the IMU. The MAX_QUEUE_SIZE is there
        # to prevent memory issues. Realistically, the queue size never exceeds 50 packets when
        # it's being logged.
        self._data_queue: multiprocessing.Queue[IMUDataPacket] = multiprocessing.Queue(MAX_QUEUE_SIZE)
        self._running = multiprocessing.Value("b", False)  # Makes a boolean value that is shared between processes

        # Starts the process that fetches data from the IMU
<<<<<<< HEAD
        self._data_fetch_process = multiprocessing.Process(
            target=self._fetch_data_loop, args=(port, frequency, upside_down), name="IMU Data Fetch Process"
        )
=======
        self._data_fetch_process = multiprocessing.Process(target=self._fetch_data_loop, args=(port, frequency))
>>>>>>> 0cb5075c

    @property
    def is_running(self) -> bool:
        """
        Returns whether the process fetching data from the IMU is running.
        :return: True if the process is running, False otherwise
        """
        return self._running.value

    def start(self) -> None:
        """
        Starts the process separate from the main process for fetching data from the IMU.
        """
        self._running.value = True
        self._data_fetch_process.start()

    def stop(self) -> None:
        """
        Stops the process separate from the main process for fetching data from the IMU.
        """
        self._running.value = False
        # Waits for the process to finish before stopping it
        self._data_fetch_process.join()

    def get_imu_data_packet(self) -> IMUDataPacket | None:
        """
        Gets the last available data packet from the IMU.
        Note: If `get_imu_data_packet` is called slower than the frequency set, the data will not
        be the latest, but the first in the queue.
        :return: an IMUDataPacket object containing the latest data from the IMU. If a value is not available, it will
        be None.
        """
        return self._data_queue.get()

    def get_imu_data_packets(self) -> collections.deque[IMUDataPacket]:
        """
        Returns all available data packets from the IMU.
        :return: A deque containing the specified number of data packets
        """
        # We use a deque because it's faster than a list for popping from the left
        data_packets = collections.deque()
        # While there is data in the queue, get the data packet and add it to the dequeue which we return
        while not self._data_queue.empty():
            data_packet = self.get_imu_data_packet()
            data_packets.append(data_packet)

        return data_packets

    def _fetch_data_loop(self, port: str, frequency: int) -> None:
        """
        The loop that fetches data from the IMU. It runs in parallel with the main loop.
        :param port: the port that the IMU is connected to
        :param frequency: the frequency that the IMU is set to poll at
        """
        # Ignore the SIGINT (Ctrl+C) signal, because we only want the main process to handle it
        signal.signal(signal.SIGINT, signal.SIG_IGN)
        # Connect to the IMU
        connection = mscl.Connection.Serial(port)
        node = mscl.InertialNode(connection)
        timeout = int(1000 / frequency)

        while self._running.value:
            # Get the latest data packets from the IMU, with the help of `getDataPackets`.
            # `getDataPackets` accepts a timeout in milliseconds.
            # During IMU configuration (outside of this code), we set the sampling rate of the IMU
            # as 1ms for RawDataPackets, and 2ms for EstimatedDataPackets.
            # So we use a timeout of 1000 / frequency = 10ms which should be more
            # than enough. If the timeout is hit, the function will return an empty list.

            packets: mscl.MipDataPackets = node.getDataPackets(timeout)
            # Every loop iteration we get the latest data in form of packets from the imu
            for packet in packets:
                # The data packet from the IMU:
                packet: mscl.MipDataPacket

                # Get the timestamp of the packet
                timestamp = packet.collectedTimestamp().nanoseconds()

                # Initialize packet with the timestamp, determines if the packet is raw or estimated
                if packet.descriptorSet() == ESTIMATED_DESCRIPTOR_SET:
                    imu_data_packet = EstimatedDataPacket(timestamp)
                elif packet.descriptorSet() == RAW_DESCRIPTOR_SET:
                    imu_data_packet = RawDataPacket(timestamp)
                else:
                    # This is an unknown packet, so we skip it
                    continue

                # Each of these packets has multiple data points
                for data_point in packet.data():
                    data_point: mscl.MipDataPoint
                    if data_point.valid():
                        channel = data_point.channelName()
                        # This cpp file was the only place I was able to find all the channel names
                        # https://github.com/LORD-MicroStrain/MSCL/blob/master/MSCL/source/mscl/MicroStrain/MIP/MipTypes.cpp
                        # Check if the channel name is one we want to save
                        if hasattr(imu_data_packet, channel) or "Quaternion" in channel:
                            # First checks if the data point needs special handling, if not, just set the attribute
                            match channel:
                                # These specific data points are matrix's rather than doubles
                                case "estAttitudeUncertQuaternion" | "estOrientQuaternion":
                                    # This makes a 4x1 matrix from the data point with the data as [[x], [y], [z], [w]]
                                    matrix = data_point.as_Matrix()
                                    # Sets the X, Y, Z, and W of the quaternion to the data packet object
                                    setattr(imu_data_packet, f"{channel}X", matrix.as_floatAt(0, 0))
                                    setattr(imu_data_packet, f"{channel}Y", matrix.as_floatAt(0, 1))
                                    setattr(imu_data_packet, f"{channel}Z", matrix.as_floatAt(0, 2))
                                    setattr(imu_data_packet, f"{channel}W", matrix.as_floatAt(0, 3))
                                case _:
                                    # Because the attribute names in our data packet classes are the same as the channel
                                    # names, we can just set the attribute to the value of the data point.
                                    setattr(imu_data_packet, channel, data_point.as_float())

                # Put the latest data into the shared queue
                self._data_queue.put(imu_data_packet)<|MERGE_RESOLUTION|>--- conflicted
+++ resolved
@@ -51,13 +51,9 @@
         self._running = multiprocessing.Value("b", False)  # Makes a boolean value that is shared between processes
 
         # Starts the process that fetches data from the IMU
-<<<<<<< HEAD
         self._data_fetch_process = multiprocessing.Process(
-            target=self._fetch_data_loop, args=(port, frequency, upside_down), name="IMU Data Fetch Process"
+            target=self._fetch_data_loop, args=(port, frequency), name="IMU Data Fetch Process"
         )
-=======
-        self._data_fetch_process = multiprocessing.Process(target=self._fetch_data_loop, args=(port, frequency))
->>>>>>> 0cb5075c
 
     @property
     def is_running(self) -> bool:
