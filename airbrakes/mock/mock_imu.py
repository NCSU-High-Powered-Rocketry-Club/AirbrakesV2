--- conflicted
+++ resolved
@@ -22,16 +22,12 @@
     RawDataPacket,
 )
 from airbrakes.hardware.imu import IMU
-<<<<<<< HEAD
-from constants import LOG_BUFFER_SIZE, MAX_FETCHED_PACKETS, MAX_QUEUE_SIZE
-=======
 from constants import (
     LOG_BUFFER_SIZE,
+    MAX_FETCHED_PACKETS,
     MAX_QUEUE_SIZE,
     RAW_DATA_PACKET_SAMPLING_RATE,
-    SIMULATION_MAX_QUEUE_SIZE,
 )
->>>>>>> 0bc977ac
 
 
 class MockIMU(IMU):
