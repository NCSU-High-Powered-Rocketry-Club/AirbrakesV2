--- conflicted
+++ resolved
@@ -53,7 +53,7 @@
         """
         signal.signal(signal.SIGINT, signal.SIG_IGN)  # Ignore the KeyboardInterrupt signal
 
-        # OpenS the log file
+        # Opens the log file
         with log_file_path.open(newline="") as csvfile:
             reader = csv.DictReader(csvfile)
 
@@ -72,36 +72,24 @@
                 scaled_accel_x = row.get("scaledAccelX")  # raw data packet field
                 est_linear_accel_x = row.get("estLinearAccelX")  # estimated data packet field
                 # Create the data packet based on the row
-<<<<<<< HEAD
-                if row.get("scaledAccelX") is not None and row.get("scaledAccelX") != "":
+                if scaled_accel_x:
                     # If the row has the scaledAccelX field, then it's a raw data packet
-=======
-                if scaled_accel_x:
->>>>>>> 615cedb3
                     for key in RawDataPacket.__struct_fields__:
                         if val := row.get(key, None):
                             fields_dict[key] = convert_to_float(val)
                     fields_dict["timestamp"] = convert_to_nanoseconds(row["timestamp"])
                     imu_data_packet = RawDataPacket(**fields_dict)
-<<<<<<< HEAD
-                elif row.get("estLinearAccelX") is not None and row.get("estLinearAccelX") != "":
+                elif est_linear_accel_x:
                     # If the row has the estLinearAccelX field, then it's an estimated data packet
-=======
-                elif est_linear_accel_x:
->>>>>>> 615cedb3
                     for key in EstimatedDataPacket.__struct_fields__:
                         if val := row.get(key, None):
                             fields_dict[key] = convert_to_float(val)
                     fields_dict["timestamp"] = convert_to_nanoseconds(row["timestamp"])
                     imu_data_packet = EstimatedDataPacket(**fields_dict)
-<<<<<<< HEAD
 
                 # Accounts for the case that the log file is messed up and has empty rows (or rows not corresponding to
                 # any data packet)
-                if imu_data_packet is None:
-=======
                 else:
->>>>>>> 615cedb3
                     continue
 
                 # Put the packet in the queue
