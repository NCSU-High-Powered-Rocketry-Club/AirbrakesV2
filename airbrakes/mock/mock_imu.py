"""Module for simulating interacting with the IMU (Inertial measurement unit) on the rocket."""

import csv
import signal
import time
from pathlib import Path

import numpy as np

from airbrakes.data_handling.imu_data_packet import EstimatedDataPacket, RawDataPacket
from airbrakes.hardware.imu import IMU
from airbrakes.utils import convert_to_float, convert_to_nanoseconds


class MockIMU(IMU):
    """
    A mock implementation of the IMU for testing purposes. It doesn't interact with any hardware and returns data read
    from a previous log file.
    """

    __slots__ = ()

    def __init__(self, log_file_path: Path, real_time_simulation: bool):
        """
        Initializes the object that pretends to be an IMU for testing purposes by reading from a log file.
        :param log_file_name: The name of the log file to read data from.
        :param real_time_simulation: Whether to simulate a real flight by sleeping for a set period, or run at full
            speed, e.g. for using it in the CI.
        """
        super().__init__(log_file_path, real_time_simulation)

    def _fetch_data_loop(self, log_file_path: Path, real_time_simulation: bool) -> None:
        """
        Reads the data from the log file and puts it into the shared queue.
        :param log_file_name: the name of the log file to read data from located in logs/
        :param real_time_simulation: Whether to simulate a real flight by sleeping for a set period, or run at full
            speed, e.g. for using it in the CI.
        """
        signal.signal(signal.SIGINT, signal.SIG_IGN)  # Ignore the KeyboardInterrupt signal

        with log_file_path.open(newline="") as csvfile:
            reader = csv.DictReader(csvfile)

            # Reads each row as a dictionary
            for row in reader:
                row: dict[str, str]

                start_time = time.time()

                # Check if the process should stop
                if not self._running.value:
                    break

                imu_data_packet = None
                fields_dict = {}

                # Create the data packet based on the row
                if row.get("scaledAccelX") is not None and row.get("scaledAccelX") != "":
<<<<<<< HEAD
                    imu_data_packet = RawDataPacket(row["timestamp"])
                    imu_data_packet.scaledAccelX = convert_to_float(row.get("scaledAccelX"))
                    imu_data_packet.scaledAccelY = convert_to_float(row.get("scaledAccelY"))
                    imu_data_packet.scaledAccelZ = convert_to_float(row.get("scaledAccelZ"))
                    imu_data_packet.scaledGyroX = convert_to_float(row.get("scaledGyroX"))
                    imu_data_packet.scaledGyroY = convert_to_float(row.get("scaledGyroY"))
                    imu_data_packet.scaledAccelZ = convert_to_float(row.get("scaledGyroZ"))
                elif row.get("estLinearAccelX") is not None and row.get("estLinearAccelX") != "":
                    imu_data_packet = EstimatedDataPacket(row["timestamp"])
                    imu_data_packet.estCompensatedAccelX = convert_to_float(row.get("estCompensatedAccelX", 0.0))
                    imu_data_packet.estCompensatedAccelY = convert_to_float(row.get("estCompensatedAccelY", 0.0))
                    imu_data_packet.estCompensatedAccelZ = convert_to_float(row.get("estCompensatedAccelZ", 0.0))
                    imu_data_packet.estLinearAccelX = convert_to_float(row.get("estLinearAccelX"))
                    imu_data_packet.estLinearAccelY = convert_to_float(row.get("estLinearAccelY"))
                    imu_data_packet.estLinearAccelZ = convert_to_float(row.get("estLinearAccelZ"))
                    imu_data_packet.estAngularRateX = convert_to_float(row.get("estAngularRateX"))
                    imu_data_packet.estAngularRateY = convert_to_float(row.get("estAngularRateY"))
                    imu_data_packet.estAngularRateZ = convert_to_float(row.get("estAngularRateZ"))
                    imu_data_packet.estOrientQuaternionW = convert_to_float(row.get("estOrientQuaternionW"))
                    imu_data_packet.estOrientQuaternionX = convert_to_float(row.get("estOrientQuaternionX"))
                    imu_data_packet.estOrientQuaternionY = convert_to_float(row.get("estOrientQuaternionY"))
                    imu_data_packet.estOrientQuaternionZ = convert_to_float(row.get("estOrientQuaternionZ"))
                    imu_data_packet.estPressureAlt = convert_to_float(row.get("estPressureAlt"))
                    imu_data_packet.estAttitudeUncertQuaternionW = convert_to_float(
                        row.get("estAttitudeUncertQuaternionW")
                    )
                    imu_data_packet.estAttitudeUncertQuaternionX = convert_to_float(
                        row.get("estAttitudeUncertQuaternionX")
                    )
                    imu_data_packet.estAttitudeUncertQuaternionY = convert_to_float(
                        row.get("estAttitudeUncertQuaternionY")
                    )
                    imu_data_packet.estAttitudeUncertQuaternionZ = convert_to_float(
                        row.get("estAttitudeUncertQuaternionZ")
                    )
=======
                    for key in RawDataPacket.__struct_fields__:
                        fields_dict[key] = convert_to_float(row.get(key, None))
                    fields_dict["timestamp"] = convert_to_nanoseconds(row["timestamp"])
                    imu_data_packet = RawDataPacket(**fields_dict)
                elif row.get("estLinearAccelX") is not None and row.get("estLinearAccelX") != "":
                    for key in EstimatedDataPacket.__struct_fields__:
                        fields_dict[key] = convert_to_float(row.get(key, None))
                    fields_dict["timestamp"] = convert_to_nanoseconds(row["timestamp"])
                    imu_data_packet = EstimatedDataPacket(**fields_dict)
>>>>>>> 3d154050

                if imu_data_packet is None:
                    continue

                # Put the packet in the queue
                self._data_queue.put(imu_data_packet)

                end_time = time.time()

                # sleep only if we are running a real-time simulation
                # Sleep 1 ms after every raw data packet, but don't sleep after an estimated data packet
                if real_time_simulation and isinstance(imu_data_packet, RawDataPacket):
                    # Simulate polling interval
                    time.sleep(max(0.0, 0.001 - (end_time - start_time)))<|MERGE_RESOLUTION|>--- conflicted
+++ resolved
@@ -56,43 +56,6 @@
 
                 # Create the data packet based on the row
                 if row.get("scaledAccelX") is not None and row.get("scaledAccelX") != "":
-<<<<<<< HEAD
-                    imu_data_packet = RawDataPacket(row["timestamp"])
-                    imu_data_packet.scaledAccelX = convert_to_float(row.get("scaledAccelX"))
-                    imu_data_packet.scaledAccelY = convert_to_float(row.get("scaledAccelY"))
-                    imu_data_packet.scaledAccelZ = convert_to_float(row.get("scaledAccelZ"))
-                    imu_data_packet.scaledGyroX = convert_to_float(row.get("scaledGyroX"))
-                    imu_data_packet.scaledGyroY = convert_to_float(row.get("scaledGyroY"))
-                    imu_data_packet.scaledAccelZ = convert_to_float(row.get("scaledGyroZ"))
-                elif row.get("estLinearAccelX") is not None and row.get("estLinearAccelX") != "":
-                    imu_data_packet = EstimatedDataPacket(row["timestamp"])
-                    imu_data_packet.estCompensatedAccelX = convert_to_float(row.get("estCompensatedAccelX", 0.0))
-                    imu_data_packet.estCompensatedAccelY = convert_to_float(row.get("estCompensatedAccelY", 0.0))
-                    imu_data_packet.estCompensatedAccelZ = convert_to_float(row.get("estCompensatedAccelZ", 0.0))
-                    imu_data_packet.estLinearAccelX = convert_to_float(row.get("estLinearAccelX"))
-                    imu_data_packet.estLinearAccelY = convert_to_float(row.get("estLinearAccelY"))
-                    imu_data_packet.estLinearAccelZ = convert_to_float(row.get("estLinearAccelZ"))
-                    imu_data_packet.estAngularRateX = convert_to_float(row.get("estAngularRateX"))
-                    imu_data_packet.estAngularRateY = convert_to_float(row.get("estAngularRateY"))
-                    imu_data_packet.estAngularRateZ = convert_to_float(row.get("estAngularRateZ"))
-                    imu_data_packet.estOrientQuaternionW = convert_to_float(row.get("estOrientQuaternionW"))
-                    imu_data_packet.estOrientQuaternionX = convert_to_float(row.get("estOrientQuaternionX"))
-                    imu_data_packet.estOrientQuaternionY = convert_to_float(row.get("estOrientQuaternionY"))
-                    imu_data_packet.estOrientQuaternionZ = convert_to_float(row.get("estOrientQuaternionZ"))
-                    imu_data_packet.estPressureAlt = convert_to_float(row.get("estPressureAlt"))
-                    imu_data_packet.estAttitudeUncertQuaternionW = convert_to_float(
-                        row.get("estAttitudeUncertQuaternionW")
-                    )
-                    imu_data_packet.estAttitudeUncertQuaternionX = convert_to_float(
-                        row.get("estAttitudeUncertQuaternionX")
-                    )
-                    imu_data_packet.estAttitudeUncertQuaternionY = convert_to_float(
-                        row.get("estAttitudeUncertQuaternionY")
-                    )
-                    imu_data_packet.estAttitudeUncertQuaternionZ = convert_to_float(
-                        row.get("estAttitudeUncertQuaternionZ")
-                    )
-=======
                     for key in RawDataPacket.__struct_fields__:
                         fields_dict[key] = convert_to_float(row.get(key, None))
                     fields_dict["timestamp"] = convert_to_nanoseconds(row["timestamp"])
@@ -102,7 +65,6 @@
                         fields_dict[key] = convert_to_float(row.get(key, None))
                     fields_dict["timestamp"] = convert_to_nanoseconds(row["timestamp"])
                     imu_data_packet = EstimatedDataPacket(**fields_dict)
->>>>>>> 3d154050
 
                 if imu_data_packet is None:
                     continue
