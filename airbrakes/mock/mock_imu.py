--- conflicted
+++ resolved
@@ -1,10 +1,7 @@
 """Module for simulating interacting with the IMU (Inertial measurement unit) on the rocket."""
 
-<<<<<<< HEAD
+import ast
 import collections
-=======
-import ast
->>>>>>> dc90ac19
 import contextlib
 import multiprocessing
 import time
@@ -78,7 +75,6 @@
         # Makes a boolean value that is shared between processes
         self._running = multiprocessing.Value("b", False)
 
-<<<<<<< HEAD
     def get_imu_data_packets(self) -> collections.deque[IMUDataPacket]:
         """
         Returns all available data packets from the IMU.
@@ -99,13 +95,12 @@
         data_packets.extend(dp)
 
         return data_packets
-=======
+
     @staticmethod
     def _convert_invalid_fields(value):
         if not value:
             return None
         return ast.literal_eval(value)  # Convert string to list
->>>>>>> dc90ac19
 
     def _read_file(
         self, log_file_path: Path, real_time_simulation: bool, start_after_log_buffer: bool = False
@@ -151,11 +146,8 @@
             skiprows=range(1, start_index + 1),
             engine="c",
             usecols=valid_columns,
-<<<<<<< HEAD
             na_filter=False,
-=======
             converters={"invalid_fields": self._convert_invalid_fields},
->>>>>>> dc90ac19
         )
         for row in df.itertuples(index=False):
             start_time = time.time()
