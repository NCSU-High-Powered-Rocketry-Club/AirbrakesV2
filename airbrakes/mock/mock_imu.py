--- conflicted
+++ resolved
@@ -37,22 +37,20 @@
         """
         Initializes the object that pretends to be an IMU for testing purposes by reading from a
         log file.
-<<<<<<< HEAD
-=======
 
         We don't call the parent constructor as the IMU class has different parameters, so we
         manually start the process that fetches data from the log file
->>>>>>> 0bc977ac
         :param log_file_path: The path of the log file to read data from.
         :param real_time_simulation: Whether to simulate a real flight by sleeping for a set
         period, or run at full speed, e.g. for using it in the CI.
         :param start_after_log_buffer: Whether to send the data packets only after the log buffer
         was filled for Standby state.
         """
+        self._log_file_path = log_file_path
         # Check if the launch data file exists:
         if log_file_path is None:
             # Just use the first file in the `launch_data` directory:
-            log_file_path = next(iter(Path("launch_data").glob("*.csv")))
+            self._log_file_path = next(iter(Path("launch_data").glob("*.csv")))
 
         # If it's not a real time sim, we limit how big the queue gets when doing an integration
         # test, because we read the file much faster than update(), sometimes resulting thousands
@@ -65,15 +63,7 @@
         # Starts the process that fetches data from the log file
         self._data_fetch_process = multiprocessing.Process(
             target=self._fetch_data_loop,
-<<<<<<< HEAD
-            args=(
-                log_file_path,
-                real_time_simulation,
-                start_after_log_buffer,
-            ),
-=======
             args=(self._log_file_path, real_time_simulation, start_after_log_buffer),
->>>>>>> 0bc977ac
             name="Mock IMU Process",
         )
 
