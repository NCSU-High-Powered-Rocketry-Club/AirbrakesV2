"""Module for simulating interacting with the IMU (Inertial measurement unit) on the rocket."""

import csv
import multiprocessing
import signal
import time
from pathlib import Path

from airbrakes.data_handling.imu_data_packet import EstimatedDataPacket, IMUDataPacket, RawDataPacket
from airbrakes.hardware.imu import IMU
from constants import MAX_QUEUE_SIZE, SIMULATION_MAX_QUEUE_SIZE
from utils import convert_to_float, convert_to_nanoseconds


class MockIMU(IMU):
    """
    A mock implementation of the IMU for testing purposes. It doesn't interact with any hardware and returns data read
    from a previous log file.
    """

    __slots__ = ()

    def __init__(self, log_file_path: Path, real_time_simulation: bool):
        """
        Initializes the object that pretends to be an IMU for testing purposes by reading from a log file.
        :param log_file_path: The name of the log file to read data from.
        :param real_time_simulation: Whether to simulate a real flight by sleeping for a set period, or run at full
        speed, e.g. for using it in the CI.
        """
        # We don't call the parent constructor as the IMU class has different parameters, so we manually start the
        # process that fetches data from the log file

        # If it's not a real time sim, we limit how big the queue gets when doing an integration test,
        # because we read the file much faster than update(), sometimes resulting thousands of data packets in
        # the queue, which will obviously mess up data processing calculations. We limit it to 15 packets, which
        # is more realistic for a real flight.
        self._data_queue: multiprocessing.Queue[IMUDataPacket] = multiprocessing.Queue(
            MAX_QUEUE_SIZE if real_time_simulation else SIMULATION_MAX_QUEUE_SIZE
        )
        self._running = multiprocessing.Value("b", False)  # Makes a boolean value that is shared between processes

        # Starts the process that fetches data from the IMU
        self._data_fetch_process = multiprocessing.Process(
            target=self._fetch_data_loop, args=(log_file_path, real_time_simulation), name="Mock IMU Process"
        )

    def _fetch_data_loop(self, log_file_path: Path, real_time_simulation: bool) -> None:
        """
        Reads the data from the log file and puts it into the shared queue.
        :param log_file_path: the name of the log file to read data from located in logs/
        :param real_time_simulation: Whether to simulate a real flight by sleeping for a set period, or run at full
        speed, e.g. for using it in the CI.
        """
        signal.signal(signal.SIGINT, signal.SIG_IGN)  # Ignore the KeyboardInterrupt signal

        # Opens the log file
        with log_file_path.open(newline="") as csvfile:
            reader = csv.DictReader(csvfile)

            # Reads each row as a dictionary
            row: dict[str, str]
            for row in reader:
                start_time = time.time()

                # Check if the process should stop
                if not self._running.value:
                    break

                imu_data_packet = None
                fields_dict = {}

<<<<<<< HEAD
                scaled_accel_x = row.get("scaledAccelX")  # raw data packet field
                est_linear_accel_x = row.get("estLinearAccelX")  # estimated data packet field

                if convert_to_nanoseconds(row["timestamp"]) < 1727551375347022591:
                    continue
=======
                scaled_accel_x = row.get("scaledAccelX")
                est_linear_accel_x = row.get("estLinearAccelX")
>>>>>>> 088ecc1b
                # Create the data packet based on the row
                if scaled_accel_x:
                    # If the row has the scaledAccelX field, then it's a raw data packet
                    for key in RawDataPacket.__struct_fields__:
                        if val := row.get(key, None):
                            fields_dict[key] = convert_to_float(val)
                    fields_dict["timestamp"] = convert_to_nanoseconds(row["timestamp"])
                    imu_data_packet = RawDataPacket(**fields_dict)
                elif est_linear_accel_x:
                    # If the row has the estLinearAccelX field, then it's an estimated data packet
                    for key in EstimatedDataPacket.__struct_fields__:
                        if val := row.get(key, None):
                            fields_dict[key] = convert_to_float(val)
                    fields_dict["timestamp"] = convert_to_nanoseconds(row["timestamp"])
                    imu_data_packet = EstimatedDataPacket(**fields_dict)

                # Accounts for the case that the log file is messed up and has empty rows (or rows not corresponding to
                # any data packet)
                else:
                    continue

                # Put the packet in the queue
                self._data_queue.put(imu_data_packet)

                # sleep only if we are running a real-time simulation
                # Our IMU sends raw data at 1000 Hz, so we sleep for 1 ms between each packet to pretend to be real-time
                if real_time_simulation and isinstance(imu_data_packet, RawDataPacket):
                    # Simulate polling interval
                    end_time = time.time()
                    time.sleep(max(0.0, 0.001 - (end_time - start_time)))<|MERGE_RESOLUTION|>--- conflicted
+++ resolved
@@ -69,16 +69,8 @@
                 imu_data_packet = None
                 fields_dict = {}
 
-<<<<<<< HEAD
-                scaled_accel_x = row.get("scaledAccelX")  # raw data packet field
-                est_linear_accel_x = row.get("estLinearAccelX")  # estimated data packet field
-
-                if convert_to_nanoseconds(row["timestamp"]) < 1727551375347022591:
-                    continue
-=======
                 scaled_accel_x = row.get("scaledAccelX")
                 est_linear_accel_x = row.get("estLinearAccelX")
->>>>>>> 088ecc1b
                 # Create the data packet based on the row
                 if scaled_accel_x:
                     # If the row has the scaledAccelX field, then it's a raw data packet
