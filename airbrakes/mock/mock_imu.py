--- conflicted
+++ resolved
@@ -62,28 +62,13 @@
         # test, because we read the file much faster than update(), sometimes resulting thousands
         # of data packets in the queue, which will obviously mess up data processing calculations.
         # We limit it to 15 packets, which is more realistic for a real flight.
-<<<<<<< HEAD
-        if sys.platform == "win32":
-            # On Windows, we use a multiprocessing.Queue because the faster_fifo.Queue is not
-            # available on Windows
-            packet_queue = multiprocessing.Queue(
-                maxsize=MAX_QUEUE_SIZE if real_time_replay else MAX_FETCHED_PACKETS
-            )
-
-            packet_queue.get_many = partial(get_all_from_queue, packet_queue)
-        else:
-            packet_queue: Queue[IMUDataPacket] = Queue(
-                maxsize=MAX_QUEUE_SIZE if real_time_replay else MAX_FETCHED_PACKETS
-            )
-=======
         msgpack_encoder = msgspec.msgpack.Encoder()
         msgpack_decoder = msgspec.msgpack.Decoder(type=EstimatedDataPacket | RawDataPacket | str)
-        data_queue: Queue[IMUDataPacket] = Queue(
+        queued_imu_packets: Queue[IMUDataPacket] = Queue(
             maxsize=MAX_QUEUE_SIZE if real_time_replay else MAX_FETCHED_PACKETS,
             dumps=msgpack_encoder.encode,
             loads=msgpack_decoder.decode,
         )
->>>>>>> 3fdbe7d1
         # Starts the process that fetches data from the log file
         data_fetch_process = multiprocessing.Process(
             target=self._fetch_data_loop,
@@ -91,7 +76,7 @@
             name="Mock IMU Process",
         )
 
-        super().__init__(data_fetch_process, packet_queue)
+        super().__init__(data_fetch_process, queued_imu_packets)
 
     @staticmethod
     def _convert_invalid_fields(value) -> list | None:
@@ -172,7 +157,7 @@
                 imu_data_packet = EstimatedDataPacket(**row_dict)
 
             # Put the packet in the queue
-            self._packet_queue.put(imu_data_packet)
+            self._queued_imu_packets.put(imu_data_packet)
 
             # sleep only if we are running a real-time replay
             # Our IMU sends raw data at 1000 Hz, so we sleep for 1 ms between each packet to
@@ -201,4 +186,4 @@
 
         # For the mock, once we're done reading the file, we say it is no longer running
         self._running.value = False
-        self._packet_queue.put(STOP_SIGNAL)+        self._queued_imu_packets.put(STOP_SIGNAL)