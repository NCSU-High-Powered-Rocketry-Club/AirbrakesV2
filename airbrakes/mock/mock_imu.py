"""Module for simulating interacting with the IMU (Inertial measurement unit) on the rocket."""

import ast
import contextlib
import multiprocessing
import sys
import time
import typing
from pathlib import Path

import msgspec
import pandas as pd
from pandas.io.parsers.readers import TextFileReader

if sys.platform != "win32":
    from faster_fifo import Queue
else:
    from functools import partial

    from airbrakes.utils import get_all_from_queue

from airbrakes.constants import (
    LOG_BUFFER_SIZE,
    MAX_FETCHED_PACKETS,
    MAX_QUEUE_SIZE,
    RAW_DATA_PACKET_SAMPLING_RATE,
    STOP_SIGNAL,
)
from airbrakes.data_handling.imu_data_packet import (
    EstimatedDataPacket,
    IMUDataPacket,
    RawDataPacket,
)
<<<<<<< HEAD
from airbrakes.hardware.imu import IMU
from constants import (
    LOG_BUFFER_SIZE,
    RAW_DATA_PACKET_SAMPLING_RATE,
    SIMULATION_MAX_QUEUE_SIZE,
)
from utils import convert_to_nanoseconds

CHUNK_SIZE = LOG_BUFFER_SIZE + 1
"""The size of the chunk to read from the log file at a time. This has 2 benefits. Less memory
usage and faster initial read of the file."""

DEFAULT = object()
"""Default sentinel value for usecols in the read_csv method."""
=======
from airbrakes.hardware.base_imu import BaseIMU
>>>>>>> e52ec20c


class MockIMU(BaseIMU):
    """
    A mock implementation of the IMU for testing purposes. It doesn't interact with any hardware
    and returns data read from a previous log file.
    """

    __slots__ = (
        "_headers",
        "_log_file_path",
        "_needed_fields",
        "_sim_speed_factor",
        "file_metadata",
    )

    def __init__(
        self,
<<<<<<< HEAD
        simulation_speed: float = 1.0,
=======
        real_time_replay: bool,
>>>>>>> e52ec20c
        log_file_path: Path | None = None,
        start_after_log_buffer: bool = True,
    ):
        """
        Initializes the object that pretends to be an IMU for testing purposes by reading from a
        log file.

        We don't call the parent constructor as the IMU class has different parameters, so we
        manually start the process that fetches data from the log file
        :param log_file_path: The path of the log file to read data from.
        :param real_time_replay: Whether to mimmick a real flight by sleeping for a set
        period, or run at full speed, e.g. for using it in the CI.
        :param start_after_log_buffer: Whether to send the data packets only after the log buffer
        was filled for Standby state.
        """
        # Check if the launch data file exists:
        if log_file_path is None:
            # Just use the first file in the `launch_data` directory:
<<<<<<< HEAD
            self._log_file_path = next(iter(Path("launch_data").glob("*.csv")))
        self._log_file_path: Path = typing.cast(Path, log_file_path)

        self._headers: pd.DataFrame = self._read_csv(nrows=0, usecols=None)
        self._needed_fields = list(
            (set(EstimatedDataPacket.__struct_fields__) | set(RawDataPacket.__struct_fields__))
            & set(self._headers.columns)
        )

        file_metadata: dict = MockIMU.read_file_metadata()
        self.file_metadata = file_metadata.get(self._log_file_path.name, {})
        # We don't call the parent constructor as the IMU class has different parameters, so we
        # manually start the process that fetches data from the log file
=======
            # Note: We do this convoluted way because we want to make it work with the one liner
            # `uvx --from git+... mock` on any machine from any state.
            root_dir = Path(__file__).parent.parent.parent
            self._log_file_path = next(iter(Path(root_dir / "launch_data").glob("*.csv")))
>>>>>>> e52ec20c

        # If it's not a real time replay, we limit how big the queue gets when doing an integration
        # test, because we read the file much faster than update(), sometimes resulting thousands
        # of data packets in the queue, which will obviously mess up data processing calculations.
        # We limit it to 15 packets, which is more realistic for a real flight.
<<<<<<< HEAD
        self._data_queue: multiprocessing.Queue[IMUDataPacket] = multiprocessing.Queue(
            SIMULATION_MAX_QUEUE_SIZE
        )

=======
        if sys.platform == "win32":
            # On Windows, we use a multiprocessing.Queue because the faster_fifo.Queue is not
            # available on Windows
            data_queue = multiprocessing.Queue(
                maxsize=MAX_QUEUE_SIZE if real_time_replay else MAX_FETCHED_PACKETS
            )

            data_queue.get_many = partial(get_all_from_queue, data_queue)
        else:
            data_queue: Queue[IMUDataPacket] = Queue(
                maxsize=MAX_QUEUE_SIZE if real_time_replay else MAX_FETCHED_PACKETS
            )
>>>>>>> e52ec20c
        # Starts the process that fetches data from the log file
        data_fetch_process = multiprocessing.Process(
            target=self._fetch_data_loop,
<<<<<<< HEAD
            args=(start_after_log_buffer,),
=======
            args=(self._log_file_path, real_time_replay, start_after_log_buffer),
>>>>>>> e52ec20c
            name="Mock IMU Process",
        )

        super().__init__(data_fetch_process, data_queue)

        self._sim_speed_factor = multiprocessing.Value("d", simulation_speed)

    def _read_csv(
        self,
        *,
        start_index: int = 0,
        usecols: list[str] | typing.Literal[DEFAULT] = DEFAULT,
        **kwargs,
    ) -> "pd.DataFrame | TextFileReader":
        """Reads the csv file and returns it as a pandas DataFrame."""
        return pd.read_csv(
            self._log_file_path,
            engine="c",
            usecols=self._needed_fields if usecols is DEFAULT else usecols,
            converters={"invalid_fields": MockIMU._convert_invalid_fields},
            skiprows=range(1, start_index + 1),
            **kwargs,
        )

    @staticmethod
    def read_file_metadata() -> dict:
        """
        Reads the metadata from the log file and returns it as a dictionary.
        """
        metadata = Path("launch_data/metadata.json")
        return msgspec.json.decode(metadata.read_text())

    @staticmethod
    def _convert_invalid_fields(value) -> list:
        """
        Convert invalid fields to Python objects or None.
        :param value: The value to convert.
        :return: The converted value
        """
        return None if not value else ast.literal_eval(value)  # Convert string to list

    def _calculate_start_index(self) -> int:
        """
        Calculate the start index based on log buffer size and time differences.
        :param log_file_path: The path of the log file to read data from.
        :return: The index where the log buffer ends.
        """
        metadata_buffer_index: int | None = self.file_metadata["flight_data"]["log_buffer_index"]

        if metadata_buffer_index:
            return metadata_buffer_index

        # We read the file in small chunks because it is faster than reading the whole file at once
        for chunk in self._read_csv(
            chunksize=CHUNK_SIZE,
            usecols=["timestamp"],
        ):
            chunk["time_diff"] = chunk["timestamp"].diff()
            buffer_end_index = chunk[chunk["time_diff"] > 1e9].index
            if not buffer_end_index.empty:
                return buffer_end_index[0]
        return 0

<<<<<<< HEAD
    def _read_file(self, start_after_log_buffer: bool = False) -> None:
        """
        Reads the data from the log file and puts it into the shared queue.
=======
    def _read_file(
        self, log_file_path: Path, real_time_replay: bool, start_after_log_buffer: bool = False
    ) -> None:
        """
        Reads the data from the log file and puts it into the shared queue.
        :param log_file_path: the name of the log file to read data from located in scripts/imu_data
        :param real_time_replay: Whether to mimmick a real flight by sleeping for a set period,
        or run at full speed, e.g. for using it in the CI.
>>>>>>> e52ec20c
        :param start_after_log_buffer: Whether to send the data packets only after the log buffer
        was filled for Standby state.
        """
        start_index = self._calculate_start_index() if start_after_log_buffer else 0

        # Get the columns that are common between the data packet and the log file, since we only
        # care about those
        # Read the csv, starting from the row after the log buffer, and using only the valid columns
        # and chunk read the file because it's faster and memory efficient
        reader: TextFileReader = typing.cast(
            TextFileReader,
            self._read_csv(
                start_index=start_index,
                chunksize=CHUNK_SIZE,
            ),
        )
        # Using pandas and itertuples to read the file:
        for chunk in reader:
            for row in chunk.itertuples(index=False):
                start_time = time.time()
                # Convert the named tuple to a dictionary and remove any NaN values:
                row_dict = {k: v for k, v in row._asdict().items() if pd.notna(v)}

                # Check if the process should stop:
                if not self._running.value:
                    break

                # If the row has the scaledAccelX field, it is a raw data packet, otherwise it is an
                # estimated data packet
                if row_dict.get("scaledAccelX"):
                    imu_data_packet = RawDataPacket(**row_dict)
                else:
                    imu_data_packet = EstimatedDataPacket(**row_dict)

<<<<<<< HEAD
                # Put the packet in the queue
                self._data_queue.put(imu_data_packet)

                # sleep only if we are running a real-time simulation
                # Our IMU sends raw data at 1000 Hz, so we sleep for 1 ms between each packet to
                # pretend to be real-time
                if isinstance(imu_data_packet, RawDataPacket):
                    # Simulate polling interval
                    execution_time = time.time() - start_time
                    sleep_time = max(0.0, RAW_DATA_PACKET_SAMPLING_RATE - execution_time)
                    sim_speed = self._sim_speed_factor.value
                    if sim_speed > 0:
                        adjusted_sleep_time = sleep_time * (2.0 - sim_speed) / sim_speed
                        time.sleep(adjusted_sleep_time)
                    else:  # If sim_speed is 0, we sleep in a loop to simulate a hang:
                        while not self._sim_speed_factor.value and self._running.value:
                            time.sleep(0.1)

    def _fetch_data_loop(self, start_after_log_buffer: bool = False) -> None:
        """
        A wrapper function to suppress KeyboardInterrupt exceptions when reading the log file.
        :param real_time_simulation: Whether to simulate a real flight by sleeping for a set period,
=======
        # Iterate over the rows of the dataframe and put the data packets in the queue
        for row in df.itertuples(index=False):
            start_time = time.time()
            # Convert the named tuple to a dictionary and remove any NaN values:
            row_dict = {k: v for k, v in row._asdict().items() if pd.notna(v)}

            # Check if the process should stop:
            if not self.is_running:
                break

            # If the row has the scaledAccelX field, it is a raw data packet, otherwise it is an
            # estimated data packet
            if row_dict.get("scaledAccelX"):
                imu_data_packet = RawDataPacket(**row_dict)
            else:
                imu_data_packet = EstimatedDataPacket(**row_dict)

            # Put the packet in the queue
            self._data_queue.put(imu_data_packet)

            # sleep only if we are running a real-time replay
            # Our IMU sends raw data at 1000 Hz, so we sleep for 1 ms between each packet to
            # pretend to be real-time
            if real_time_replay and isinstance(imu_data_packet, RawDataPacket):
                # Mimmick polling interval
                end_time = time.time()
                time.sleep(max(0.0, RAW_DATA_PACKET_SAMPLING_RATE - (end_time - start_time)))

    def _fetch_data_loop(
        self, log_file_path: Path, real_time_replay: bool, start_after_log_buffer: bool = False
    ) -> None:
        """
        A wrapper function to suppress KeyboardInterrupt exceptions when reading the log file.
        :param log_file_path: the name of the log file to read data from located in scripts/imu_data
        :param real_time_replay: Whether to mimmick a real flight by sleeping for a set period,
>>>>>>> e52ec20c
        or run at full speed.
        :param start_after_log_buffer: Whether to send the data packets only after the log buffer
        was filled for Standby state.
        """
        # Unfortunately, doing the signal handling isn't always reliable, so we need to wrap the
        # function in a context manager to suppress the KeyboardInterrupt
        with contextlib.suppress(KeyboardInterrupt):
<<<<<<< HEAD
            self._read_file(start_after_log_buffer)
            # For the mock, once we're done reading the file, we say it is no longer running
            self._running.value = False

    def get_launch_time(self) -> int:
        """Gets the launch time, from reading the csv file.

        :return int: The corresponding launch time in nanoseconds. Returns 0 if the launch time
            could not be found.
        """

        # Read the file, and check when the "state" field shows "M", or when the magnitude of the
        # estimated linear acceleration is greater than 3 m/s^2:
        if "state" in self._headers.columns:
            df = self._read_csv(usecols=["timestamp", "state"])
            # Check for the "M" state
            launch_time = df.loc[df["state"] == "M", "timestamp"]
            if not launch_time.empty:
                return convert_to_nanoseconds(launch_time.iloc[0])
            return 0

        df = self._read_csv(
            usecols=[
                "timestamp",
                "estLinearAccelX",
                "estLinearAccelY",
                "estLinearAccelZ",
            ]
        )

        # Calculate the magnitude of the estimated linear acceleration
        df["estLinearAccelMag"] = (
            df["estLinearAccelX"].astype(float) ** 2
            + df["estLinearAccelY"].astype(float) ** 2
            + df["estLinearAccelZ"].astype(float) ** 2
        ) ** 0.5

        # Check for the magnitude condition
        launch_time = df.loc[df["estLinearAccelMag"] > 3, "timestamp"]
        if not launch_time.empty:
            return convert_to_nanoseconds(launch_time.iloc[0])
        return 0
=======
            self._read_file(log_file_path, real_time_replay, start_after_log_buffer)

        # For the mock, once we're done reading the file, we say it is no longer running
        self._running.value = False
        self._data_queue.put(STOP_SIGNAL)
>>>>>>> e52ec20c
<|MERGE_RESOLUTION|>--- conflicted
+++ resolved
@@ -22,7 +22,6 @@
 from airbrakes.constants import (
     LOG_BUFFER_SIZE,
     MAX_FETCHED_PACKETS,
-    MAX_QUEUE_SIZE,
     RAW_DATA_PACKET_SAMPLING_RATE,
     STOP_SIGNAL,
 )
@@ -31,14 +30,8 @@
     IMUDataPacket,
     RawDataPacket,
 )
-<<<<<<< HEAD
-from airbrakes.hardware.imu import IMU
-from constants import (
-    LOG_BUFFER_SIZE,
-    RAW_DATA_PACKET_SAMPLING_RATE,
-    SIMULATION_MAX_QUEUE_SIZE,
-)
-from utils import convert_to_nanoseconds
+from airbrakes.hardware.base_imu import BaseIMU
+from airbrakes.utils import convert_to_nanoseconds
 
 CHUNK_SIZE = LOG_BUFFER_SIZE + 1
 """The size of the chunk to read from the log file at a time. This has 2 benefits. Less memory
@@ -46,9 +39,6 @@
 
 DEFAULT = object()
 """Default sentinel value for usecols in the read_csv method."""
-=======
-from airbrakes.hardware.base_imu import BaseIMU
->>>>>>> e52ec20c
 
 
 class MockIMU(BaseIMU):
@@ -67,11 +57,7 @@
 
     def __init__(
         self,
-<<<<<<< HEAD
-        simulation_speed: float = 1.0,
-=======
-        real_time_replay: bool,
->>>>>>> e52ec20c
+        real_time_replay: float = 1.0,
         log_file_path: Path | None = None,
         start_after_log_buffer: bool = True,
     ):
@@ -90,9 +76,11 @@
         # Check if the launch data file exists:
         if log_file_path is None:
             # Just use the first file in the `launch_data` directory:
-<<<<<<< HEAD
-            self._log_file_path = next(iter(Path("launch_data").glob("*.csv")))
-        self._log_file_path: Path = typing.cast(Path, log_file_path)
+            # Note: We do this convoluted way because we want to make it work with the one liner
+            # `uvx --from git+... mock` on any machine from any state.
+            root_dir = Path(__file__).parent.parent.parent
+            self._log_file_path = next(iter(Path(root_dir / "launch_data").glob("*.csv")))
+        self._log_file_path: Path = typing.cast(Path, self._log_file_path)
 
         self._headers: pd.DataFrame = self._read_csv(nrows=0, usecols=None)
         self._needed_fields = list(
@@ -102,52 +90,31 @@
 
         file_metadata: dict = MockIMU.read_file_metadata()
         self.file_metadata = file_metadata.get(self._log_file_path.name, {})
-        # We don't call the parent constructor as the IMU class has different parameters, so we
-        # manually start the process that fetches data from the log file
-=======
-            # Note: We do this convoluted way because we want to make it work with the one liner
-            # `uvx --from git+... mock` on any machine from any state.
-            root_dir = Path(__file__).parent.parent.parent
-            self._log_file_path = next(iter(Path(root_dir / "launch_data").glob("*.csv")))
->>>>>>> e52ec20c
 
         # If it's not a real time replay, we limit how big the queue gets when doing an integration
         # test, because we read the file much faster than update(), sometimes resulting thousands
         # of data packets in the queue, which will obviously mess up data processing calculations.
         # We limit it to 15 packets, which is more realistic for a real flight.
-<<<<<<< HEAD
-        self._data_queue: multiprocessing.Queue[IMUDataPacket] = multiprocessing.Queue(
-            SIMULATION_MAX_QUEUE_SIZE
-        )
-
-=======
         if sys.platform == "win32":
             # On Windows, we use a multiprocessing.Queue because the faster_fifo.Queue is not
             # available on Windows
-            data_queue = multiprocessing.Queue(
-                maxsize=MAX_QUEUE_SIZE if real_time_replay else MAX_FETCHED_PACKETS
+            data_queue: multiprocessing.Queue[IMUDataPacket] = multiprocessing.Queue(
+                maxsize=MAX_FETCHED_PACKETS
             )
 
             data_queue.get_many = partial(get_all_from_queue, data_queue)
         else:
-            data_queue: Queue[IMUDataPacket] = Queue(
-                maxsize=MAX_QUEUE_SIZE if real_time_replay else MAX_FETCHED_PACKETS
-            )
->>>>>>> e52ec20c
+            data_queue: Queue[IMUDataPacket] = Queue(maxsize=MAX_FETCHED_PACKETS)
         # Starts the process that fetches data from the log file
         data_fetch_process = multiprocessing.Process(
             target=self._fetch_data_loop,
-<<<<<<< HEAD
             args=(start_after_log_buffer,),
-=======
-            args=(self._log_file_path, real_time_replay, start_after_log_buffer),
->>>>>>> e52ec20c
             name="Mock IMU Process",
         )
 
         super().__init__(data_fetch_process, data_queue)
 
-        self._sim_speed_factor = multiprocessing.Value("d", simulation_speed)
+        self._sim_speed_factor = multiprocessing.Value("d", real_time_replay)
 
     def _read_csv(
         self,
@@ -205,20 +172,9 @@
                 return buffer_end_index[0]
         return 0
 
-<<<<<<< HEAD
     def _read_file(self, start_after_log_buffer: bool = False) -> None:
         """
         Reads the data from the log file and puts it into the shared queue.
-=======
-    def _read_file(
-        self, log_file_path: Path, real_time_replay: bool, start_after_log_buffer: bool = False
-    ) -> None:
-        """
-        Reads the data from the log file and puts it into the shared queue.
-        :param log_file_path: the name of the log file to read data from located in scripts/imu_data
-        :param real_time_replay: Whether to mimmick a real flight by sleeping for a set period,
-        or run at full speed, e.g. for using it in the CI.
->>>>>>> e52ec20c
         :param start_after_log_buffer: Whether to send the data packets only after the log buffer
         was filled for Standby state.
         """
@@ -243,7 +199,7 @@
                 row_dict = {k: v for k, v in row._asdict().items() if pd.notna(v)}
 
                 # Check if the process should stop:
-                if not self._running.value:
+                if not self.is_running:
                     break
 
                 # If the row has the scaledAccelX field, it is a raw data packet, otherwise it is an
@@ -253,7 +209,6 @@
                 else:
                     imu_data_packet = EstimatedDataPacket(**row_dict)
 
-<<<<<<< HEAD
                 # Put the packet in the queue
                 self._data_queue.put(imu_data_packet)
 
@@ -275,55 +230,16 @@
     def _fetch_data_loop(self, start_after_log_buffer: bool = False) -> None:
         """
         A wrapper function to suppress KeyboardInterrupt exceptions when reading the log file.
-        :param real_time_simulation: Whether to simulate a real flight by sleeping for a set period,
-=======
-        # Iterate over the rows of the dataframe and put the data packets in the queue
-        for row in df.itertuples(index=False):
-            start_time = time.time()
-            # Convert the named tuple to a dictionary and remove any NaN values:
-            row_dict = {k: v for k, v in row._asdict().items() if pd.notna(v)}
-
-            # Check if the process should stop:
-            if not self.is_running:
-                break
-
-            # If the row has the scaledAccelX field, it is a raw data packet, otherwise it is an
-            # estimated data packet
-            if row_dict.get("scaledAccelX"):
-                imu_data_packet = RawDataPacket(**row_dict)
-            else:
-                imu_data_packet = EstimatedDataPacket(**row_dict)
-
-            # Put the packet in the queue
-            self._data_queue.put(imu_data_packet)
-
-            # sleep only if we are running a real-time replay
-            # Our IMU sends raw data at 1000 Hz, so we sleep for 1 ms between each packet to
-            # pretend to be real-time
-            if real_time_replay and isinstance(imu_data_packet, RawDataPacket):
-                # Mimmick polling interval
-                end_time = time.time()
-                time.sleep(max(0.0, RAW_DATA_PACKET_SAMPLING_RATE - (end_time - start_time)))
-
-    def _fetch_data_loop(
-        self, log_file_path: Path, real_time_replay: bool, start_after_log_buffer: bool = False
-    ) -> None:
-        """
-        A wrapper function to suppress KeyboardInterrupt exceptions when reading the log file.
-        :param log_file_path: the name of the log file to read data from located in scripts/imu_data
-        :param real_time_replay: Whether to mimmick a real flight by sleeping for a set period,
->>>>>>> e52ec20c
-        or run at full speed.
         :param start_after_log_buffer: Whether to send the data packets only after the log buffer
         was filled for Standby state.
         """
         # Unfortunately, doing the signal handling isn't always reliable, so we need to wrap the
         # function in a context manager to suppress the KeyboardInterrupt
         with contextlib.suppress(KeyboardInterrupt):
-<<<<<<< HEAD
             self._read_file(start_after_log_buffer)
             # For the mock, once we're done reading the file, we say it is no longer running
             self._running.value = False
+            self._data_queue.put(STOP_SIGNAL)
 
     def get_launch_time(self) -> int:
         """Gets the launch time, from reading the csv file.
@@ -362,11 +278,4 @@
         launch_time = df.loc[df["estLinearAccelMag"] > 3, "timestamp"]
         if not launch_time.empty:
             return convert_to_nanoseconds(launch_time.iloc[0])
-        return 0
-=======
-            self._read_file(log_file_path, real_time_replay, start_after_log_buffer)
-
-        # For the mock, once we're done reading the file, we say it is no longer running
-        self._running.value = False
-        self._data_queue.put(STOP_SIGNAL)
->>>>>>> e52ec20c
+        return 0