"""File to handle the display of real-time flight data in the terminal."""

import multiprocessing
import threading
import time
from typing import TYPE_CHECKING, Literal

import psutil
from colorama import Fore, Style, init

if TYPE_CHECKING:
    from airbrakes.airbrakes import AirbrakesContext


# Shorten colorama names, I (jackson) don't love abbreviations but this is a lot of typing and
# ruff doesn't like when the lines are too long and they are ugly when long (harshil)
G = Fore.GREEN
R = Fore.RED
Y = Fore.YELLOW
C = Fore.CYAN
RESET = Style.RESET_ALL


class FlightDisplay:
    """Class related to displaying real-time flight data in the terminal with pretty colors
    and spacing.
    """

    # Initialize Colorama
    MOVE_CURSOR_UP = "\033[F"  # Move cursor up one line
    NATURAL_END = "natural"
    INTERRUPTED_END = "interrupted"

    __slots__ = (
        "_cpu_thread",
        "_cpu_usages",
        "_launch_file",
        "_launch_time",
        "_processes",
        "_thread_target",
        "airbrakes",
        "end_sim_interrupted",
        "end_sim_natural",
        "start_time",
    )

    def __init__(self, airbrakes: "AirbrakesContext", start_time: float) -> None:
        """
        :param airbrakes: The AirbrakesContext object.
        :param start_time: The time (in seconds) the simulation started.
        """
        init(autoreset=True)  # Automatically reset colors after each print
        self.airbrakes = airbrakes
        self.start_time = start_time
        self._launch_time: int = 0  # Launch time from MotorBurnState
        # Prepare the processes for monitoring in the simulation:
        self._processes: dict[str, psutil.Process] | None = None
        self._cpu_usages: dict[str, float] | None = None
        # daemon threads are killed when the main thread exits.
        self._thread_target = threading.Thread(
            target=self.update_display, daemon=True, name="Real Time Display Thread"
        )
        self._cpu_thread = threading.Thread(
            target=self.update_cpu_usage, daemon=True, name="CPU Usage Thread"
        )
        # Create events to signal the end of the simulation.
        self.end_sim_natural = threading.Event()
        self.end_sim_interrupted = threading.Event()

        try:
            # Try to get the launch file name (only available in MockIMU)
            self._launch_file = self.airbrakes.imu._log_file_path.name
        except AttributeError:  # If it failed, that means we are running a real flight!
            self._launch_file = "N/A"

    def start(self) -> None:
        """Starts the display and cpu monitoring thread. Also prepares the processes for monitoring
        in the simulation. This should only be done *after* airbrakes.start() is called, because we
        need the process IDs.
        """
        self._processes = self.prepare_process_dict()
        self._cpu_usages = {name: 0.0 for name in self._processes}
        self._cpu_thread.start()
        self._thread_target.start()

    def stop(self) -> None:
        """Stops the display thread. Similar to start(), this must be called *before*
        airbrakes.stop() is called to prevent psutil from raising a NoSuchProcess exception.
        """
        self._cpu_thread.join()
        self._thread_target.join()

    def update_cpu_usage(self, interval: float = 0.3) -> None:
        """Update CPU usage for each monitored process every `interval` seconds. This is run in
        another thread because polling for CPU usage is a blocking operation."""
        cpu_count = psutil.cpu_count()
        while not self.end_sim_natural.is_set() and not self.end_sim_interrupted.is_set():
            for name, process in self._processes.items():
                # interval=None is not recommended and can be inaccurate.
                # We normalize the CPU usage by the number of CPUs to get average cpu usage,
                # otherwise it's usually > 100%.
                try:
                    self._cpu_usages[name] = process.cpu_percent(interval=interval) / cpu_count
                except psutil.NoSuchProcess:
                    # The process has ended, so we set the CPU usage to 0.
                    self._cpu_usages[name] = 0.0

    def update_display(self) -> None:
        """
        Updates the display with real-time data. Runs in another thread. Automatically stops when
        the simulation ends.
        """
        while True:
            if self.end_sim_natural.is_set():
                self._update_display(self.NATURAL_END)
                break
            if self.end_sim_interrupted.is_set():
                self._update_display(self.INTERRUPTED_END)
                break
            self._update_display(False)

    def _update_display(self, end_sim: Literal["natural", "interrupted"] | bool = False) -> None:
        """
        Updates the display with real-time data.
        :param end_sim: Whether the simulation ended or was interrupted.
        """
        try:
            current_queue_size = self.airbrakes.imu._data_queue.qsize()
        except NotImplementedError:
            # Returns NotImplementedError on arm architecture (Raspberry Pi)
            current_queue_size = "N/A"

        # Set the launch time if it hasn't been set yet:
        if not self._launch_time and self.airbrakes.state.name == "MotorBurnState":
            self._launch_time = self.airbrakes.state.start_time_ns

        if self._launch_time:
            current_time = (self.airbrakes.data_processor.current_timestamp - self._launch_time) * 1e-9
        else:
            current_time = 0

        # Prepare output
        data_processor = self.airbrakes.data_processor
        apogee_predictor = self.airbrakes.apogee_predictor
        output = [
            f"{Y}{'=' * 15} SIMULATION INFO {'=' * 15}{RESET}",
            f"Sim file:                  {C}{self._launch_file}{RESET}",
            f"Time since sim start:      {C}{time.time() - self.start_time:<10.2f}{RESET} {R}s{RESET}",
            f"{Y}{'=' * 12} REAL TIME FLIGHT DATA {'=' * 12}{RESET}",
<<<<<<< HEAD
            # Format time as MM:SS:
            f"Launch time:               {G}T+{time.strftime('%M:%S', time.gmtime(current_time))}{RESET}",
=======
            f"Time since sim start:      {G}{time.time() - self.start_time:<10.2f}{RESET} {R}s{RESET}",  # noqa: E501
>>>>>>> d722f610
            f"State:                     {G}{self.airbrakes.state.name:<15}{RESET}",
            f"Current velocity:          {G}{data_processor.vertical_velocity:<10.2f}{RESET} {R}m/s{RESET}",  # noqa: E501
            f"Max velocity so far:       {G}{data_processor.max_vertical_velocity:<10.2f}{RESET} {R}m/s{RESET}",  # noqa: E501
            f"Current height:            {G}{data_processor.current_altitude:<10.2f}{RESET} {R}m{RESET}",  # noqa: E501
            f"Max height so far:         {G}{data_processor.max_altitude:<10.2f}{RESET} {R}m{RESET}",  # noqa: E501
            f"Predicted Apogee:          {G}{apogee_predictor.apogee:<10.2f}{RESET} {R}m{RESET}",
            f"Airbrakes extension:       {G}{self.airbrakes.current_extension.value}{RESET}",
            f"IMU Data Queue Size:       {G}{current_queue_size}{RESET}",
            f"{Y}{'=' * 13} REAL TIME CPU LOAD {'=' * 14}{RESET}",
        ]

        # Add CPU usage data with color coding
        for name, cpu_usage in self._cpu_usages.items():
            if cpu_usage < 50:
                cpu_color = G
            elif cpu_usage < 75:
                cpu_color = Y
            else:
                cpu_color = R
            output.append(f"{name:<25}    {cpu_color}CPU Usage: {cpu_usage:>6.2f}% {RESET}")

        # Print the output
        print("\n".join(output))

        # Move the cursor up for the next update, if the simulation hasn't ended:
        if not end_sim:
            print(self.MOVE_CURSOR_UP * len(output), end="", flush=True)

        # Print the end of simulation message if the simulation has ended
        if end_sim == self.NATURAL_END:
            # Print the end of simulation header
            print(f"{R}{'=' * 14} END OF SIMULATION {'=' * 14}{RESET}")
        elif end_sim == self.INTERRUPTED_END:
            print(f"{R}{'=' * 12} INTERRUPTED SIMULATION {'=' * 13}{RESET}")

    def prepare_process_dict(self) -> dict[str, psutil.Process]:
        """
        Prepares a dictionary of processes to monitor CPU usage for.

        :return: A dictionary of process names and their corresponding psutil.Process objects.
        """
        all_processes = {}
        imu_process = self.airbrakes.imu._data_fetch_process
        log_process = self.airbrakes.logger._log_process
        apogee_process = self.airbrakes.apogee_predictor._prediction_process
        current_process = multiprocessing.current_process()
        for p in [imu_process, log_process, current_process, apogee_process]:
            # psutil allows us to monitor CPU usage of a process, along with low level information
            # which we are not using.
            all_processes[p.name] = psutil.Process(p.pid)
        return all_processes<|MERGE_RESOLUTION|>--- conflicted
+++ resolved
@@ -135,7 +135,9 @@
             self._launch_time = self.airbrakes.state.start_time_ns
 
         if self._launch_time:
-            current_time = (self.airbrakes.data_processor.current_timestamp - self._launch_time) * 1e-9
+            current_time = (
+                self.airbrakes.data_processor.current_timestamp - self._launch_time
+            ) * 1e-9
         else:
             current_time = 0
 
@@ -145,14 +147,10 @@
         output = [
             f"{Y}{'=' * 15} SIMULATION INFO {'=' * 15}{RESET}",
             f"Sim file:                  {C}{self._launch_file}{RESET}",
-            f"Time since sim start:      {C}{time.time() - self.start_time:<10.2f}{RESET} {R}s{RESET}",
+            f"Time since sim start:      {C}{time.time() - self.start_time:<10.2f}{RESET} {R}s{RESET}",  # noqa: E501
             f"{Y}{'=' * 12} REAL TIME FLIGHT DATA {'=' * 12}{RESET}",
-<<<<<<< HEAD
             # Format time as MM:SS:
-            f"Launch time:               {G}T+{time.strftime('%M:%S', time.gmtime(current_time))}{RESET}",
-=======
-            f"Time since sim start:      {G}{time.time() - self.start_time:<10.2f}{RESET} {R}s{RESET}",  # noqa: E501
->>>>>>> d722f610
+            f"Launch time:               {G}T+{time.strftime('%M:%S', time.gmtime(current_time))}{RESET}",  # noqa: E501
             f"State:                     {G}{self.airbrakes.state.name:<15}{RESET}",
             f"Current velocity:          {G}{data_processor.vertical_velocity:<10.2f}{RESET} {R}m/s{RESET}",  # noqa: E501
             f"Max velocity so far:       {G}{data_processor.max_vertical_velocity:<10.2f}{RESET} {R}m/s{RESET}",  # noqa: E501
