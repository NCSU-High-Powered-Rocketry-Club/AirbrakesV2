--- conflicted
+++ resolved
@@ -42,11 +42,11 @@
         "_cpu_thread",
         "_cpu_usages",
         "_launch_file",
-        "_simulation_launch_time",
-        "_t_minus_launch_time",
         "_mock",
         "_processes",
+        "_simulation_launch_time",
         "_start_time",
+        "_t_minus_launch_time",
         "_thread_target",
         "_verbose",
         "end_sim_interrupted",
@@ -63,15 +63,9 @@
         init(autoreset=True)  # Automatically reset colors after each print
         self._airbrakes = airbrakes
         self._start_time = start_time
-<<<<<<< HEAD
-        self._mock = mock
-        self._verbose = verbose
         self._simulation_launch_time: int = 0  # Launch time from MotorBurnState
         self._t_minus_launch_time: int = 0  # T-0 time from StandbyState
-=======
         self._args = args
-        self._launch_time: int = 0  # Launch time from MotorBurnState
->>>>>>> f548ba80
         self._coast_time: int = 0  # Coast time from CoastState
         self._convergence_time: float = 0.0  # Time to convergence of apogee from CoastState
         self._convergence_height: float = 0.0  # Height at convergence of apogee from CoastState
@@ -139,13 +133,8 @@
             if self.end_sim_interrupted.is_set():
                 self._update_display(self.INTERRUPTED_END)
                 break
-<<<<<<< HEAD
-            if not self._mock and self._airbrakes.state.name == "MotorBurnState":
+            if not self._args.mock and self._airbrakes.state.name == "MotorBurnState":
                 self._update_display(self.STANDBY_END)
-=======
-            if not self._args.mock and self._airbrakes.state.name == "MotorBurnState":
-                self._update_display(self.STATE_END)
->>>>>>> f548ba80
                 break
             # Don't print the flight data if we are in debug mode
             if not self._args.debug:
@@ -204,7 +193,6 @@
         data_processor = self._airbrakes.data_processor
         apogee_predictor = self._airbrakes.apogee_predictor
 
-<<<<<<< HEAD
         # Set the actual launch time if it hasn't been set yet:
         launch_clock = self.calculate_launch_time()
         # Format as T-MM:SS:ms if the launch_clock < 0, else format as T+MM:SS:ms
@@ -215,18 +203,13 @@
         else:
             launch_time = "N/A"
         print(launch_time)
-=======
+
         if data_processor._last_data_packet:
             invalid_fields = data_processor._last_data_packet.invalid_fields
             if invalid_fields:
                 invalid_fields = f"{RESET}{R}{invalid_fields}{R}{RESET}"
         else:
             invalid_fields = "N/A"
-
-        # Set the launch time if it hasn't been set yet:
-        if not self._launch_time and self._airbrakes.state.name == "MotorBurnState":
-            self._launch_time = self._airbrakes.state.start_time_ns
->>>>>>> f548ba80
 
         if not self._coast_time and self._airbrakes.state.name == "CoastState":
             self._coast_time = self._airbrakes.state.start_time_ns
