"""File to handle the display of real-time flight data in the terminal."""

import argparse
import multiprocessing
import threading
import time
from typing import TYPE_CHECKING, Literal

import psutil
from colorama import Fore, Style, init

if TYPE_CHECKING:
    from airbrakes.airbrakes import AirbrakesContext


# Shorten colorama names, I (jackson) don't love abbreviations but this is a lot of typing and
# ruff doesn't like when the lines are too long and they are ugly when long (harshil)
G = Fore.GREEN
R = Fore.RED
Y = Fore.YELLOW
C = Fore.CYAN
RESET = Style.RESET_ALL


class FlightDisplay:
    """Class related to displaying real-time flight data in the terminal with pretty colors
    and spacing.
    """

    # Initialize Colorama
    MOVE_CURSOR_UP = "\033[F"  # Move cursor up one line
    NATURAL_END = "natural"
    INTERRUPTED_END = "interrupted"
    STATE_END = "state"

    __slots__ = (
        "_airbrakes",
<<<<<<< HEAD
=======
        "_args",
>>>>>>> c18f974a
        "_coast_time",
        "_convergence_height",
        "_convergence_time",
        "_cpu_thread",
        "_cpu_usages",
        "_launch_file",
        "_launch_time",
        "_mock",
        "_processes",
<<<<<<< HEAD
=======
        "_running",
>>>>>>> c18f974a
        "_start_time",
        "_thread_target",
        "_verbose",
        "end_sim_interrupted",
        "end_sim_natural",
    )

    def __init__(
        self, airbrakes: "AirbrakesContext", start_time: float, args: argparse.Namespace
    ) -> None:
        """
        :param airbrakes: The AirbrakesContext object.
        :param start_time: The time (in seconds) the simulation started.
        """
        init(autoreset=True)  # Automatically reset colors after each print
        self._airbrakes = airbrakes
        self._start_time = start_time
        self._running = False
        self._args = args
        self._launch_time: int = 0  # Launch time from MotorBurnState
        self._coast_time: int = 0  # Coast time from CoastState
        self._convergence_time: float = 0.0  # Time to convergence of apogee from CoastState
        self._convergence_height: float = 0.0  # Height at convergence of apogee from CoastState
        # Prepare the processes for monitoring in the simulation:
        self._processes: dict[str, psutil.Process] | None = None
        self._cpu_usages: dict[str, float] | None = None
        # daemon threads are killed when the main thread exits.
        self._thread_target = threading.Thread(
            target=self.update_display, daemon=True, name="Real Time Display Thread"
        )
        self._cpu_thread = threading.Thread(
            target=self.update_cpu_usage, daemon=True, name="CPU Usage Thread"
        )
        # Create events to signal the end of the simulation.
        self.end_sim_natural = threading.Event()
        self.end_sim_interrupted = threading.Event()

        try:
            # Try to get the launch file name (only available in MockIMU)
            self._launch_file = self._airbrakes.imu._log_file_path.name
        except AttributeError:  # If it failed, that means we are running a real flight!
            self._launch_file = "N/A"

    def start(self) -> None:
        """Starts the display and cpu monitoring thread. Also prepares the processes for monitoring
        in the simulation. This should only be done *after* airbrakes.start() is called, because we
        need the process IDs.
        """
        self._running = True
        self._processes = self.prepare_process_dict()
        self._cpu_usages = {name: 0.0 for name in self._processes}
        self._cpu_thread.start()
        self._thread_target.start()

    def stop(self) -> None:
        """Stops the display thread. Similar to start(), this must be called *before*
        airbrakes.stop() is called to prevent psutil from raising a NoSuchProcess exception.
        """
        self._running = False
        self._cpu_thread.join()
        self._thread_target.join()

    def update_cpu_usage(self, interval: float = 0.3) -> None:
        """Update CPU usage for each monitored process every `interval` seconds. This is run in
        another thread because polling for CPU usage is a blocking operation."""
        cpu_count = psutil.cpu_count()
        while self._running:
            for name, process in self._processes.items():
                # interval=None is not recommended and can be inaccurate.
                # We normalize the CPU usage by the number of CPUs to get average cpu usage,
                # otherwise it's usually > 100%.
                try:
                    self._cpu_usages[name] = process.cpu_percent(interval=interval) / cpu_count
                except psutil.NoSuchProcess:
                    # The process has ended, so we set the CPU usage to 0.
                    self._cpu_usages[name] = 0.0

    def update_display(self) -> None:
        """
        Updates the display with real-time data. Runs in another thread. Automatically stops when
        the simulation ends.
        """
<<<<<<< HEAD
        while True:
=======
        while self._running:
>>>>>>> c18f974a
            if self.end_sim_natural.is_set():
                self._update_display(self.NATURAL_END)
                break
            if self.end_sim_interrupted.is_set():
                self._update_display(self.INTERRUPTED_END)
                break
<<<<<<< HEAD
            if not self._mock and self._airbrakes.state.name == "MotorBurnState":
                self._update_display(self.STATE_END)
                break
            self._update_display(False)
=======
            if not self._args.mock and self._airbrakes.state.name == "MotorBurnState":
                self._update_display(self.STATE_END)
                break
            # Don't print the flight data if we are in debug mode
            if not self._args.debug:
                self._update_display(False)
            else:
                break
>>>>>>> c18f974a

    def _update_display(self, end_sim: Literal["natural", "interrupted"] | bool = False) -> None:
        """
        Updates the display with real-time data.
        :param end_sim: Whether the simulation ended or was interrupted.
        """
        try:
            current_queue_size = self._airbrakes.imu._data_queue.qsize()
        except NotImplementedError:
            # Returns NotImplementedError on arm architecture (Raspberry Pi)
            current_queue_size = "N/A"

        fetched_packets = len(self._airbrakes.imu_data_packets)

        data_processor = self._airbrakes.data_processor
        apogee_predictor = self._airbrakes.apogee_predictor

        if data_processor._last_data_packet:
            invalid_fields = data_processor._last_data_packet.invalid_fields
            if invalid_fields:
                invalid_fields = f"{RESET}{R}{invalid_fields}{R}{RESET}"
        else:
            invalid_fields = "N/A"

        # Set the launch time if it hasn't been set yet:
        if not self._launch_time and self._airbrakes.state.name == "MotorBurnState":
            self._launch_time = self._airbrakes.state.start_time_ns

        elif not self._coast_time and self._airbrakes.state.name == "CoastState":
            self._coast_time = self._airbrakes.state.start_time_ns

        if self._launch_time:
            time_since_launch = (
                self._airbrakes.data_processor.current_timestamp - self._launch_time
            ) * 1e-9
        else:
            time_since_launch = 0

        if (
            self._coast_time
            and not self._convergence_time
            and self._airbrakes.apogee_predictor.apogee
        ):
            self._convergence_time = (
                self._airbrakes.data_processor.current_timestamp - self._coast_time
            ) * 1e-9
            self._convergence_height = data_processor.current_altitude

        # Prepare output
        output = [
            f"{Y}{'=' * 15} {"SIMULATION" if self._args.mock else "STANDBY"} INFO {'=' * 15}{RESET}",  # noqa: E501
            f"Sim file:                  {C}{self._launch_file}{RESET}",
            f"Time since sim start:      {C}{time.time() - self._start_time:<10.2f}{RESET} {R}s{RESET}",  # noqa: E501
            f"{Y}{'=' * 12} REAL TIME FLIGHT DATA {'=' * 12}{RESET}",
            # Format time as MM:SS:
            f"Launch time:               {G}T+{time.strftime('%M:%S', time.gmtime(time_since_launch))}{RESET}",  # noqa: E501
            f"State:                     {G}{self._airbrakes.state.name:<15}{RESET}",
            f"Current velocity:          {G}{data_processor.vertical_velocity:<10.2f}{RESET} {R}m/s{RESET}",  # noqa: E501
            f"Max velocity so far:       {G}{data_processor.max_vertical_velocity:<10.2f}{RESET} {R}m/s{RESET}",  # noqa: E501
            f"Current height:            {G}{data_processor.current_altitude:<10.2f}{RESET} {R}m{RESET}",  # noqa: E501
            f"Max height so far:         {G}{data_processor.max_altitude:<10.2f}{RESET} {R}m{RESET}",  # noqa: E501
            f"Predicted Apogee:          {G}{apogee_predictor.apogee:<10.2f}{RESET} {R}m{RESET}",
            f"Airbrakes extension:       {G}{self._airbrakes.current_extension.value}{RESET}",
        ]

        # Adds additional info to the display if -v was specified
        if self._args.verbose:
            output.extend(
                [
                    f"{Y}{'=' * 18} DEBUG INFO {'=' * 17}{RESET}",
                    f"Convergence Time:          {G}{self._convergence_time:<10.2f}{RESET} {R}s{RESET}",  # noqa: E501
                    f"Convergence Height:        {G}{self._convergence_height:<10.2f}{RESET} {R}m{RESET}",  # noqa: E501
                    f"IMU Data Queue Size:       {G}{current_queue_size:<10}{RESET} {R}packets{RESET}",  # noqa: E501
                    f"Fetched packets:           {G}{fetched_packets:<10}{RESET} {R}packets{RESET}",
                    f"Log buffer size:           {G}{len(self._airbrakes.logger._log_buffer):<10}{RESET} {R}packets{RESET}",  # noqa: E501
<<<<<<< HEAD
=======
                    f"Invalid fields:            {G}{invalid_fields}{G}{RESET}",
>>>>>>> c18f974a
                    f"{Y}{'=' * 13} REAL TIME CPU LOAD {'=' * 14}{RESET}",
                ]
            )

            # Add CPU usage data with color coding
            for name, cpu_usage in self._cpu_usages.items():
                if cpu_usage < 50:
                    cpu_color = G
                elif cpu_usage < 75:
                    cpu_color = Y
                else:
                    cpu_color = R
                output.append(f"{name:<25}    {cpu_color}CPU Usage: {cpu_usage:>6.2f}% {RESET}")

        # Print the output
        print("\n".join(output))

        # Move the cursor up for the next update, if the simulation hasn't ended:
        if not end_sim:
            print(self.MOVE_CURSOR_UP * len(output), end="", flush=True)

        # Print the end of simulation message if the simulation has ended
        match end_sim:
            case self.NATURAL_END:
                print(f"{R}{'=' * 14} END OF SIMULATION {'=' * 14}{RESET}")
            case self.INTERRUPTED_END:
                print(f"{R}{'=' * 12} INTERRUPTED SIMULATION {'=' * 13}{RESET}")
            case self.STATE_END:
                print(f"{R}{'=' * 13} ROCKET LAUNCHED {'=' * 14}{RESET}")

    def prepare_process_dict(self) -> dict[str, psutil.Process]:
        """
        Prepares a dictionary of processes to monitor CPU usage for.
        :return: A dictionary of process names and their corresponding psutil.Process objects.
        """
        all_processes = {}
        imu_process = self._airbrakes.imu._data_fetch_process
        log_process = self._airbrakes.logger._log_process
        apogee_process = self._airbrakes.apogee_predictor._prediction_process
        current_process = multiprocessing.current_process()
        for p in [imu_process, log_process, current_process, apogee_process]:
            # psutil allows us to monitor CPU usage of a process, along with low level information
            # which we are not using.
            all_processes[p.name] = psutil.Process(p.pid)
        return all_processes<|MERGE_RESOLUTION|>--- conflicted
+++ resolved
@@ -35,10 +35,7 @@
 
     __slots__ = (
         "_airbrakes",
-<<<<<<< HEAD
-=======
         "_args",
->>>>>>> c18f974a
         "_coast_time",
         "_convergence_height",
         "_convergence_time",
@@ -48,10 +45,7 @@
         "_launch_time",
         "_mock",
         "_processes",
-<<<<<<< HEAD
-=======
         "_running",
->>>>>>> c18f974a
         "_start_time",
         "_thread_target",
         "_verbose",
@@ -134,23 +128,13 @@
         Updates the display with real-time data. Runs in another thread. Automatically stops when
         the simulation ends.
         """
-<<<<<<< HEAD
-        while True:
-=======
         while self._running:
->>>>>>> c18f974a
             if self.end_sim_natural.is_set():
                 self._update_display(self.NATURAL_END)
                 break
             if self.end_sim_interrupted.is_set():
                 self._update_display(self.INTERRUPTED_END)
                 break
-<<<<<<< HEAD
-            if not self._mock and self._airbrakes.state.name == "MotorBurnState":
-                self._update_display(self.STATE_END)
-                break
-            self._update_display(False)
-=======
             if not self._args.mock and self._airbrakes.state.name == "MotorBurnState":
                 self._update_display(self.STATE_END)
                 break
@@ -159,7 +143,6 @@
                 self._update_display(False)
             else:
                 break
->>>>>>> c18f974a
 
     def _update_display(self, end_sim: Literal["natural", "interrupted"] | bool = False) -> None:
         """
@@ -235,10 +218,7 @@
                     f"IMU Data Queue Size:       {G}{current_queue_size:<10}{RESET} {R}packets{RESET}",  # noqa: E501
                     f"Fetched packets:           {G}{fetched_packets:<10}{RESET} {R}packets{RESET}",
                     f"Log buffer size:           {G}{len(self._airbrakes.logger._log_buffer):<10}{RESET} {R}packets{RESET}",  # noqa: E501
-<<<<<<< HEAD
-=======
                     f"Invalid fields:            {G}{invalid_fields}{G}{RESET}",
->>>>>>> c18f974a
                     f"{Y}{'=' * 13} REAL TIME CPU LOAD {'=' * 14}{RESET}",
                 ]
             )
