--- conflicted
+++ resolved
@@ -41,10 +41,5 @@
         while not self.stop_context_event.is_set():
             # Write CAMERA_IDLE_TIMEOUT_SECONDS seconds of video data to the buffer.
 
-<<<<<<< HEAD
             self._buffer.extend(b"0" * int(BYTES_PER_0_1_SECONDS))
-            sleep(CAMERA_IDLE_TIMEOUT_SECONDS)
-=======
-            self.buffer.extend(b"0" * int(BYTES_PER_0_1_SECONDS))
-            sleep(0.1)
->>>>>>> 3fdbe7d1
+            sleep(0.1)