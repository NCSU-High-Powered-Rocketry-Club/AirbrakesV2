--- conflicted
+++ resolved
@@ -71,26 +71,24 @@
 RAW_DESCRIPTOR_SET = 128
 """The ID of the raw data packet that the IMU sends"""
 
-<<<<<<< HEAD
-# The maximum size of the data queue for the packets, so we don't run into memory issues
-MAX_QUEUE_SIZE = 100_000
-
 # This is used by all queues to keep things consistent:
 MAX_FETCHED_PACKETS = 15
+"""This is used to limit how many packets we fetch from the imu at once."""
 
 # Timeouts for get() queue operations:
-MAX_GET_TIMEOUT = 100  # seconds
+MAX_GET_TIMEOUT_SECONDS = 100  # seconds
+"""The maximum amount of time in seconds to wait for a get operation on the queue."""
 
 # Max bytes to put/get from the queue at once:
 MAX_SIZE_BYTES = 1000 * 1000 * 20  # 20 Mb
-=======
+"""The maximum number of bytes to put or get from the queue at once. This is an increase from the
+default value of 1Mb, which is too small sometimes for our data packets, e.g. when logging the
+entire buffer, which is 5000 packets."""
+
 MAX_QUEUE_SIZE = 100_000
 """The maximum size of the queue that holds the data packets. This is to prevent the queue from"
 growing too large and taking up too much memory. This is a very large number, so it should not be
 reached in normal operation."""
-SIMULATION_MAX_QUEUE_SIZE = 15
-"""This is used for the mock imu to limit the queue size to a more realistic value"""
->>>>>>> 0bc977ac
 
 IMU_TIMEOUT_SECONDS = 3.0
 """The maximum amount of time in seconds the IMU process to do something (e.g. read a packet) before
@@ -188,13 +186,6 @@
 APOGEE_PREDICTION_MIN_PACKETS = 10
 """The minimum number of data packets required to predict the apogee."""
 
-<<<<<<< HEAD
-# The uncertainty from the curve fit, below which we will say that our apogee has converged:
-# UNCERTAINTY_THRESHOLD = [0.0259, 0.00065]
-UNCERTAINTY_THRESHOLD = [0.0359, 0.00075]  # [0.0259, 0.00065]
-# UNCERTAINTY_THRESHOLD = [1, 75]  # [0.0259, 0.00065]
-=======
 UNCERTAINTY_THRESHOLD = [0.0359, 0.00075]  # For near quick convergence times, use: [0.1, 0.75]
 """The uncertainty from the curve fit, below which we will say that our apogee has converged. This
-uncertainty corresponds to being off by +/- 5m."""
->>>>>>> 0bc977ac
+uncertainty corresponds to being off by +/- 5m."""