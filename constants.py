"""Contains the constants used in the airbrakes module"""

from enum import Enum
from pathlib import Path

# -------------------------------------------------------
# Main
# -------------------------------------------------------

# These are used for simulations
MOCK_ARGUMENT = "m"
REAL_SERVO_ARGUMENT = "rs"
SIMULATION_LOG_PATH = Path("scripts/imu_data/InterestLaunch-9-28.csv")

# -------------------------------------------------------
# Servo Configuration
# -------------------------------------------------------

# The pin that the servo's data wire is plugged into, in this case the GPIO 12 pin which is used for PWM
SERVO_PIN = 12
# This is how long the servo approximately takes to move from one extreme to the other
SERVO_DELAY = 0.3


class ServoExtension(Enum):
    """
    Enum that represents the extension of the servo motor. First we set it to an extreme, then to the actual position.
    This is to ensure that the servo will move fast enough and with enough power to actually make it to the position,
    but then once it's there, we don't want it to keep straining past the physical bounds of the air brakes.
    """

    MIN_EXTENSION = -0.5
    MAX_EXTENSION = 0.5
    MIN_NO_BUZZ = -0.05
    MAX_NO_BUZZ = 0.278


# -------------------------------------------------------
# IMU Configuration
# -------------------------------------------------------

# The port that the IMU is connected to
PORT = "/dev/ttyACM0"

# The frequency in Hz that the IMU will be polled at
FREQUENCY = 100  # TODO: Remove this since we don't/can't control the frequency from the code.

# The "IDs" of the data packets that the IMU sends
ESTIMATED_DESCRIPTOR_SET = 130
RAW_DESCRIPTOR_SET = 128

# The maximum size of the data queue for the packets, so we don't run into memory issues
MAX_QUEUE_SIZE = 100000
# This is used for the mock imu to limit the queue size to a more realistic value
<<<<<<< HEAD
NOT_REAL_TIME_MAX_QUEUE_SIZE = 15
=======
SIMULATION_MAX_QUEUE_SIZE = 15
>>>>>>> bf00a53f

# -------------------------------------------------------
# Orientation Configuration
# -------------------------------------------------------

# Should be checked before launch
UPSIDE_DOWN = False

# -------------------------------------------------------
# Logging Configuration
# -------------------------------------------------------

# The path of the folder to hold the log files in
LOGS_PATH = Path("logs")
TEST_LOGS_PATH = Path("test_logs")

# The signal to stop the logging process, this will be put in the queue to stop the process
# see stop() and _logging_loop() for more details.
STOP_SIGNAL = "STOP"


# Don't log more than x packets for StandbyState and LandedState
LOG_CAPACITY_AT_STANDBY = 5000  # This is equal to (x/2 + x = 3x/2 = 5000 => x = 3333 = 3.33 secs of data)
# Buffer size if CAPACITY is reached. Once the state changes, this buffer will be logged to make sure we don't lose data
LOG_BUFFER_SIZE = 5000

# -------------------------------------------------------
# State Machine Configuration
# -------------------------------------------------------

# Arbitrarily set values for transition between states:

# Standby to MotorBurn:
ACCELERATION_NOISE_THRESHOLD = 0.35  # m/s^2

# We will take the magnitude of acceleration for this
TAKEOFF_HEIGHT = 10  # meters
TAKEOFF_SPEED = 10  # m/s

# MotorBurn to Coasting:

# We will only say that the motor has stopped burning if the current speed <= Max Speed * (1 - MAX_SPEED_THRESHOLD)
MAX_SPEED_THRESHOLD = 0.03
MOTOR_BURN_TIME = 2.25  # seconds (this is slightly higher than the actual burn time, which is 2.2 seconds)

# Coasting to Free fall:
AIRBRAKES_AFTER_COASTING = 1.5  # seconds  (time to wait while coasting before extending the airbrakes)

# Basically we don't care about switching from flight to free fall state very quickly, so if the
# current altitude is 250 meters less than our max, then we switch
DISTANCE_FROM_APOGEE = 100  # meters

# Free fall to Landing:

# Consider the rocket to have landed if it is within 15 meters of the launch site height.
GROUND_ALTITIUDE = 15.0  # meters

# -------------------------------------------------------
# Apogee Prediction Configuration
# -------------------------------------------------------

# The altitude at which the rocket is expected to reach apogee, without the airbrakes
TARGET_ALTITUDE = 1554  # m (5,100 ft)<|MERGE_RESOLUTION|>--- conflicted
+++ resolved
@@ -52,11 +52,7 @@
 # The maximum size of the data queue for the packets, so we don't run into memory issues
 MAX_QUEUE_SIZE = 100000
 # This is used for the mock imu to limit the queue size to a more realistic value
-<<<<<<< HEAD
-NOT_REAL_TIME_MAX_QUEUE_SIZE = 15
-=======
 SIMULATION_MAX_QUEUE_SIZE = 15
->>>>>>> bf00a53f
 
 # -------------------------------------------------------
 # Orientation Configuration
@@ -112,7 +108,7 @@
 # Free fall to Landing:
 
 # Consider the rocket to have landed if it is within 15 meters of the launch site height.
-GROUND_ALTITIUDE = 15.0  # meters
+GROUND_ALTITUDE = 15.0  # meters
 
 # -------------------------------------------------------
 # Apogee Prediction Configuration
