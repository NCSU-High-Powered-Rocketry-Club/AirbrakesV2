"""Contains the constants used in the airbrakes module"""

from enum import Enum
from pathlib import Path

# -------------------------------------------------------
# Servo Configuration
# -------------------------------------------------------

# The pin that the servo's data wire is plugged into, in this case the GPIO 12 pin which is used
# for PWM
SERVO_PIN = 25
# This is how long the servo approximately takes to move from one extreme to the other
SERVO_DELAY = 0.3


class ServoExtension(Enum):
    """
    Enum that represents the extension of the servo motor. First we set it to an extreme, then to
    the actual position. This is to ensure that the servo will move fast enough and with enough
    power to actually make it to the position, but then once it's there, we don't want it to keep
    straining past the physical bounds of the air brakes.
    """

<<<<<<< HEAD
    MIN_EXTENSION = -0.685
    MAX_EXTENSION = 0.1
    MIN_NO_BUZZ = -0.05
    MAX_NO_BUZZ = 0.278
=======
    MIN_EXTENSION = -0.4
    MAX_EXTENSION = 0.7
    MIN_NO_BUZZ = -0.23
    MAX_NO_BUZZ = 0.58
>>>>>>> c18f974a


# -------------------------------------------------------
# IMU Configuration
# -------------------------------------------------------

# The port that the IMU is connected to
PORT = "/dev/ttyACM0"

# The frequency in Hz that the IMU will be polled at
FREQUENCY = 100  # TODO: Remove this since we don't/can't control the frequency from the code.

# The "IDs" of the data packets that the IMU sends
ESTIMATED_DESCRIPTOR_SET = 130
RAW_DESCRIPTOR_SET = 128

# The maximum size of the data queue for the packets, so we don't run into memory issues
MAX_QUEUE_SIZE = 100000
# This is used for the mock imu to limit the queue size to a more realistic value
SIMULATION_MAX_QUEUE_SIZE = 15

# -------------------------------------------------------
# Data Processing Configuration
# -------------------------------------------------------


# -------------------------------------------------------
# Logging Configuration
# -------------------------------------------------------

# The path of the folder to hold the log files in
LOGS_PATH = Path("logs")
TEST_LOGS_PATH = Path("test_logs")

# The signal to stop the logging process, this will be put in the queue to stop the process
# see stop() and _logging_loop() for more details.
STOP_SIGNAL = "STOP"


# Don't log more than x packets for StandbyState and LandedState
IDLE_LOG_CAPACITY = 5000  # This is equal to (x/2 + x = 3x/2 = 5000 => x = 3333 = 3.33 secs of data)
# Buffer size if CAPACITY is reached. Once the state changes, this buffer will be logged to make
# sure we don't lose data
LOG_BUFFER_SIZE = 5000

# -------------------------------------------------------
# State Machine Configuration
# -------------------------------------------------------

# Arbitrarily set values for transition between states:

# Standby to MotorBurn:
ACCELERATION_NOISE_THRESHOLD = 0.35  # m/s^2

# We will take the magnitude of acceleration for this
TAKEOFF_HEIGHT = 10  # meters
TAKEOFF_VELOCITY = 10  # m/s

# MotorBurn to Coasting:

# We will only say that the motor has stopped burning if the
# current velocity <= Max velocity * (1 - MAX_VELOCITY_THRESHOLD)
MAX_VELOCITY_THRESHOLD = 0.04

# Free fall to Landing:
MAX_FREE_FALL_LENGTH = 180.0  # seconds

# Consider the rocket to have landed if it is within 15 meters of the launch site height
# and the speed is low.
GROUND_ALTITUDE = 10.0  # meters
LANDED_SPEED = 5.0  # m/s


# -------------------------------------------------------
# Apogee Prediction Configuration
# -------------------------------------------------------

# This needs to be checked/changed before flights
FLIGHT_LENGTH_SECONDS = 22.0

INTEGRATION_TIME_STEP = 1.0 / 500.0

# This is the standard gravity on Earth, in m/s^2
GRAVITY = 9.798

# The altitude at which the rocket is expected to reach apogee, without the airbrakes
TARGET_ALTITUDE = 400  # m
CURVE_FIT_INITIAL = [-10.5, 0.03]
APOGEE_PREDICTION_FREQUENCY = 10  # estimated data packets => 0.02 seconds == 50Hz

# The uncertainty from the curve fit, below which we will say that our apogee has converged:
UNCERTAINTY_THRESHOLD = [0.0359, 0.00075]  # [0.0259, 0.00065]<|MERGE_RESOLUTION|>--- conflicted
+++ resolved
@@ -22,17 +22,10 @@
     straining past the physical bounds of the air brakes.
     """
 
-<<<<<<< HEAD
-    MIN_EXTENSION = -0.685
-    MAX_EXTENSION = 0.1
-    MIN_NO_BUZZ = -0.05
-    MAX_NO_BUZZ = 0.278
-=======
     MIN_EXTENSION = -0.4
     MAX_EXTENSION = 0.7
     MIN_NO_BUZZ = -0.23
     MAX_NO_BUZZ = 0.58
->>>>>>> c18f974a
 
 
 # -------------------------------------------------------
