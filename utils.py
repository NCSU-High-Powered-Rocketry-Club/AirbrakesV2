"""File which contains a few basic utility functions which can be reused in the project."""

import argparse
from pathlib import Path


def convert_to_nanoseconds(timestamp_str: str) -> int | None:
    """Converts seconds to nanoseconds, if it isn't already in nanoseconds."""
    try:
        # check if value is already in nanoseconds:
        return int(timestamp_str)
    except ValueError:
        try:
            timestamp_float = float(timestamp_str)
            return int(timestamp_float * 1e9)  # return the value in nanoseconds
        except ValueError:
            return None


def convert_to_seconds(timestamp: float) -> float | None:
    """Converts nanoseconds to seconds"""
    return timestamp / 1e9


def convert_to_float(value: str) -> float | None:
    """Converts a value to a float, returning None if the conversion fails."""
    try:
        return float(value)  # Attempt to convert to float
    except (ValueError, TypeError):
        return None  # Return None if the conversion fails


def deadband(input_value: float, threshold: float) -> float:
    """
    Returns 0 if the input_value is within the deadband threshold.
    Otherwise, returns the input_value adjusted by the threshold.
    :param input_value: The value to apply the deadband to.
    :param threshold: The deadband threshold.
    :return: Adjusted input_value or 0 if within the deadband.
    """
    if abs(input_value) < threshold:
        return 0.0
    return input_value


def arg_parser() -> argparse.Namespace:
    """Handles the command line arguments for the main airbrakes script.

    :return: The parsed arguments as a class with attributes.
    """

    parser = argparse.ArgumentParser(
        description="Configuration for the main airbrakes script. "
        "No arguments should be supplied when you are actually launching the rocket."
    )

    parser.add_argument(
        "-m",
        "--mock",
        help="Run in simulation mode with mock data and mock servo",
        action="store_true",
        default=False,
    )

    parser.add_argument(
        "-r",
        "--real-servo",
        help="Run the mock sim with the real servo",
        action="store_true",
        default=False,
    )

    parser.add_argument(
        "-l",
        "--keep-log-file",
        help="Keep the log file after the mock sim stops",
        action="store_true",
        default=False,
    )

    parser.add_argument(
        "-f",
        "--fast-simulation",
        help="Run the mock sim at full speed instead of in real time.",
        action="store_true",
        default=False,
    )

    parser.add_argument(
        "-d",
        "--debug",
        help="Run the mock sim in debug mode. This will not "
        "print the flight data and allow you to inspect the values of your print() statements.",
        action="store_true",
        default=False,
    )

    parser.add_argument(
        "-p",
        "--path",
        help="Define the pathname of flight data to use in mock simulation. Interest Launch data"
        " is used by default",
        type=Path,
        default=None,
    )

    parser.add_argument(
        "-v",
        "--verbose",
        help="Shows the display with much more data.",
        action="store_true",
        default=False,
    )

    parser.add_argument(
        "-s",
        "--sim",
        help="Runs the data simulation alongside the mock simulation, with an optional scale",
        choices=["full-scale", "sub-scale"],
        nargs="?",  # Allows an optional argument
        const="full-scale",  # Default when `-s` is provided without a value
        default=None,  # Default when `-s` is not provided at all
    )

    args = parser.parse_args()

    # Check if the user has passed any options that are only available in simulation mode:
    if (
        any([args.real_servo, args.keep_log_file, args.fast_simulation, args.path, args.sim])
        and not args.mock
    ):
        parser.error(
            "The `--real-servo`, `--keep-log-file`, `--fast-simulation`, `--sim`, and `--path` "
            "options are only available in simulation mode. Please pass `-m` or `--mock` "
            "to run in simulation mode."
        )

<<<<<<< HEAD
    if args.sim and args.path:
        parser.error("The `--path` option is not able to be used with the `--sim` option")
=======
    if args.verbose and args.debug:
        parser.error("The `--verbose` and `--debug` options cannot be used together.")
>>>>>>> 0bc977ac

    return args<|MERGE_RESOLUTION|>--- conflicted
+++ resolved
@@ -135,12 +135,9 @@
             "to run in simulation mode."
         )
 
-<<<<<<< HEAD
+    if args.verbose and args.debug:
+        parser.error("The `--verbose` and `--debug` options cannot be used together.")
+
     if args.sim and args.path:
         parser.error("The `--path` option is not able to be used with the `--sim` option")
-=======
-    if args.verbose and args.debug:
-        parser.error("The `--verbose` and `--debug` options cannot be used together.")
->>>>>>> 0bc977ac
-
     return args