"""File which contains a few basic utility functions which can be reused in the project."""


def convert_to_nanoseconds(timestamp_str: str) -> int | None:
    """Converts seconds to nanoseconds, if it isn't already in nanoseconds."""
    try:
        # check if value is already in nanoseconds:
        return int(timestamp_str)
    except ValueError:
        try:
            timestamp_float = float(timestamp_str)
            return int(timestamp_float * 1e9)  # return the value in nanoseconds
        except ValueError:
            return None


def convert_to_float(value: str) -> float | None:
    """Converts a value to a float, returning None if the conversion fails."""
    try:
        return float(value)  # Attempt to convert to float
    except (ValueError, TypeError):
        return None  # Return None if the conversion fails


def deadband(input_value: float, threshold: float) -> float:
    """
    Returns 0 if the input_value is within the deadband threshold.
    Otherwise, returns the input_value adjusted by the threshold.
    :param input_value: The value to apply the deadband to.
    :param threshold: The deadband threshold.
    :return: Adjusted input_value or 0 if within the deadband.
    """
    if abs(input_value) < threshold:
        return 0.0
<<<<<<< HEAD
    return input_value


MOVE_CURSOR_UP = "\033[F"  # Move cursor up one line
CLEAR_LINE = "\033[K"  # Clear the current line
# Initialize Colorama
init(autoreset=True)  # Automatically reset colors after each print


def update_display(airbrakes: "AirbrakesContext", start_time: float, processes: dict[str, psutil.Process]) -> None:
    """
    Updates the display with real-time data.
    :param airbrakes: The AirbrakesContext object.
    :param start_time: The time (in seconds) the simulation started.
    :param processes: A dictionary of processes to get CPU usage from.
    """
    # Shorten colorama names, I don't love abbreviations but this is a lot of typing and ruff doesn't like when the
    # lines are too long
    g = Fore.GREEN
    r = Fore.RED
    y = Fore.YELLOW
    reset = Style.RESET_ALL

    # Prepare output
    output = [
        f"{y}{'=' * 12} REAL TIME FLIGHT DATA {'=' * 12}{reset}",
        f"Time since sim start:        {g}{time.time() - start_time:<10.2f}{reset} {r}s{reset}",
        f"State:                       {g}{airbrakes.state.name:<15}{reset}",
        f"Current speed:               {g}{airbrakes.data_processor.speed:<10.2f}{reset} {r}m/s{reset}",
        f"Max speed so far:            {g}{airbrakes.data_processor.max_speed:<10.2f}{reset} {r}m/s{reset}",
        f"Current altitude:            {g}{airbrakes.data_processor.current_altitude:<10.2f}{reset} {r}m{reset}",
        f"Max altitude so far:         {g}{airbrakes.data_processor.max_altitude:<10.2f}{reset} {r}m{reset}",
        f"Current airbrakes extension: {g}{airbrakes.current_extension.value}",
        f"Predicted Apogee:            {g}{airbrakes.apogee_prediction._apogee_prediction:<10.2f}{reset} {r}m{reset}",
        f"{y}{'=' * 13} REAL TIME CPU LOAD {'=' * 14}{reset}",
    ]

    # Add CPU usage data with color coding
    for name, process in processes.items():
        cpu_usage = process.cpu_percent(interval=None)
        if cpu_usage < 50:
            cpu_color = g
        elif cpu_usage < 75:
            cpu_color = y
        else:
            cpu_color = r
        output.append(f"{name:<25}    {cpu_color}CPU Usage: {cpu_usage:>6.2f}% {reset}")

    # Print the output
    print("\n".join(output))

    # Move the cursor up for the next update
    print(MOVE_CURSOR_UP * len(output), end="", flush=True)


def prepare_process_dict(airbrakes: "AirbrakesContext") -> dict[str, psutil.Process]:
    """
    Prepares a dictionary of processes to monitor CPU usage for.
    :param airbrakes: The AirbrakesContext object.
    """
    all_processes = {}
    imu_process = airbrakes.imu._data_fetch_process
    log_process = airbrakes.logger._log_process
    current_process = multiprocessing.current_process()
    for p in [imu_process, log_process, current_process]:
        all_processes[p.name] = psutil.Process(p.pid)
    return all_processes
=======
    return input_value
>>>>>>> 088ecc1b
<|MERGE_RESOLUTION|>--- conflicted
+++ resolved
@@ -32,74 +32,4 @@
     """
     if abs(input_value) < threshold:
         return 0.0
-<<<<<<< HEAD
-    return input_value
-
-
-MOVE_CURSOR_UP = "\033[F"  # Move cursor up one line
-CLEAR_LINE = "\033[K"  # Clear the current line
-# Initialize Colorama
-init(autoreset=True)  # Automatically reset colors after each print
-
-
-def update_display(airbrakes: "AirbrakesContext", start_time: float, processes: dict[str, psutil.Process]) -> None:
-    """
-    Updates the display with real-time data.
-    :param airbrakes: The AirbrakesContext object.
-    :param start_time: The time (in seconds) the simulation started.
-    :param processes: A dictionary of processes to get CPU usage from.
-    """
-    # Shorten colorama names, I don't love abbreviations but this is a lot of typing and ruff doesn't like when the
-    # lines are too long
-    g = Fore.GREEN
-    r = Fore.RED
-    y = Fore.YELLOW
-    reset = Style.RESET_ALL
-
-    # Prepare output
-    output = [
-        f"{y}{'=' * 12} REAL TIME FLIGHT DATA {'=' * 12}{reset}",
-        f"Time since sim start:        {g}{time.time() - start_time:<10.2f}{reset} {r}s{reset}",
-        f"State:                       {g}{airbrakes.state.name:<15}{reset}",
-        f"Current speed:               {g}{airbrakes.data_processor.speed:<10.2f}{reset} {r}m/s{reset}",
-        f"Max speed so far:            {g}{airbrakes.data_processor.max_speed:<10.2f}{reset} {r}m/s{reset}",
-        f"Current altitude:            {g}{airbrakes.data_processor.current_altitude:<10.2f}{reset} {r}m{reset}",
-        f"Max altitude so far:         {g}{airbrakes.data_processor.max_altitude:<10.2f}{reset} {r}m{reset}",
-        f"Current airbrakes extension: {g}{airbrakes.current_extension.value}",
-        f"Predicted Apogee:            {g}{airbrakes.apogee_prediction._apogee_prediction:<10.2f}{reset} {r}m{reset}",
-        f"{y}{'=' * 13} REAL TIME CPU LOAD {'=' * 14}{reset}",
-    ]
-
-    # Add CPU usage data with color coding
-    for name, process in processes.items():
-        cpu_usage = process.cpu_percent(interval=None)
-        if cpu_usage < 50:
-            cpu_color = g
-        elif cpu_usage < 75:
-            cpu_color = y
-        else:
-            cpu_color = r
-        output.append(f"{name:<25}    {cpu_color}CPU Usage: {cpu_usage:>6.2f}% {reset}")
-
-    # Print the output
-    print("\n".join(output))
-
-    # Move the cursor up for the next update
-    print(MOVE_CURSOR_UP * len(output), end="", flush=True)
-
-
-def prepare_process_dict(airbrakes: "AirbrakesContext") -> dict[str, psutil.Process]:
-    """
-    Prepares a dictionary of processes to monitor CPU usage for.
-    :param airbrakes: The AirbrakesContext object.
-    """
-    all_processes = {}
-    imu_process = airbrakes.imu._data_fetch_process
-    log_process = airbrakes.logger._log_process
-    current_process = multiprocessing.current_process()
-    for p in [imu_process, log_process, current_process]:
-        all_processes[p.name] = psutil.Process(p.pid)
-    return all_processes
-=======
-    return input_value
->>>>>>> 088ecc1b
+    return input_value