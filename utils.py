"""File which contains a few basic utility functions which can be reused in the project."""

import argparse
from pathlib import Path


def convert_to_nanoseconds(timestamp_str: str) -> int | None:
    """Converts seconds to nanoseconds, if it isn't already in nanoseconds."""
    try:
        # check if value is already in nanoseconds:
        return int(timestamp_str)
    except ValueError:
        try:
            timestamp_float = float(timestamp_str)
            return int(timestamp_float * 1e9)  # return the value in nanoseconds
        except ValueError:
            return None


def convert_to_seconds(timestamp: float) -> float | None:
    """Converts nanoseconds to seconds"""
    return timestamp / 1e9


def convert_to_float(value: str) -> float | None:
    """Converts a value to a float, returning None if the conversion fails."""
    try:
        return float(value)  # Attempt to convert to float
    except (ValueError, TypeError):
        return None  # Return None if the conversion fails


def deadband(input_value: float, threshold: float) -> float:
    """
    Returns 0 if the input_value is within the deadband threshold.
    Otherwise, returns the input_value adjusted by the threshold.
    :param input_value: The value to apply the deadband to.
    :param threshold: The deadband threshold.
    :return: Adjusted input_value or 0 if within the deadband.
    """
    if abs(input_value) < threshold:
        return 0.0
    return input_value


def arg_parser() -> argparse.Namespace:
    """Handles the command line arguments for the main airbrakes script.

    :return: The parsed arguments as a class with attributes.
    """

    parser = argparse.ArgumentParser(
        description="Configuration for the main airbrakes script. "
        "No arguments should be supplied when you are actually launching the rocket."
    )

    parser.add_argument(
        "-m",
        "--mock",
        help="Run in simulation mode with mock data and mock servo",
        action="store_true",
        default=False,
    )

    parser.add_argument(
        "-r",
        "--real-servo",
        help="Run the mock sim with the real servo",
        action="store_true",
        default=False,
    )

    parser.add_argument(
        "-l",
        "--keep-log-file",
        help="Keep the log file after the mock sim stops",
        action="store_true",
        default=False,
    )

    parser.add_argument(
        "-f",
        "--fast-simulation",
        help="Run the mock sim at full speed instead of in real time.",
        action="store_true",
        default=False,
    )

    parser.add_argument(
        "-d",
        "--debug",
        help="Run the mock sim in debug mode. This will not "
        "print the flight data and allow you to inspect the values of your print() statements.",
        action="store_true",
        default=False,
    )

    parser.add_argument(
        "-p",
        "--path",
        help="Define the pathname of flight data to use in mock simulation. Interest Launch data"
        " is used by default",
        type=Path,
        default=False,
    )

    parser.add_argument(
        "-v",
        "--verbose",
        help="Shows the display with much more data.",
        action="store_true",
        default=False,
    )

    parser.add_argument(
        "-s",
        "--sim",
        help="Runs the data simulation alongside the mock simulation, with an optional scale",
        choices=["full-scale", "sub-scale"],
        nargs="?",  # Allows an optional argument
        const="full-scale",  # Default when `-s` is provided without a value
        default=None,  # Default when `-s` is not provided at all
    )

    args = parser.parse_args()

    # Check if the user has passed any options that are only available in simulation mode:
    if (
<<<<<<< HEAD
        any(
            [
                args.real_servo,
                args.keep_log_file,
                args.fast_simulation,
                args.debug,
                args.path,
                args.sim,
            ]
        )
        and not args.mock
    ):
        parser.error(
            "The `--real-servo`, `--keep-log-file`, `--fast-simulation`, `--debug`, `--path`, "
            "and `--sim` options are only available in simulation mode. Please pass `-m` or "
            "`--mock` to run in simulation mode."
=======
        any([args.real_servo, args.keep_log_file, args.fast_simulation, args.path])
        and not args.mock
    ):
        parser.error(
            "The `--real-servo`, `--keep-log-file`, `--fast-simulation`, and `--path` "
            "options are only available in simulation mode. Please pass `-m` or `--mock` "
            "to run in simulation mode."
>>>>>>> c18f974a
        )

    if args.sim and args.path:
        parser.error("The `--path` option is not able to be used with the `--sim` option")

    return args<|MERGE_RESOLUTION|>--- conflicted
+++ resolved
@@ -126,32 +126,13 @@
 
     # Check if the user has passed any options that are only available in simulation mode:
     if (
-<<<<<<< HEAD
-        any(
-            [
-                args.real_servo,
-                args.keep_log_file,
-                args.fast_simulation,
-                args.debug,
-                args.path,
-                args.sim,
-            ]
-        )
+        any([args.real_servo, args.keep_log_file, args.fast_simulation, args.path, args.sim])
         and not args.mock
     ):
         parser.error(
-            "The `--real-servo`, `--keep-log-file`, `--fast-simulation`, `--debug`, `--path`, "
-            "and `--sim` options are only available in simulation mode. Please pass `-m` or "
-            "`--mock` to run in simulation mode."
-=======
-        any([args.real_servo, args.keep_log_file, args.fast_simulation, args.path])
-        and not args.mock
-    ):
-        parser.error(
-            "The `--real-servo`, `--keep-log-file`, `--fast-simulation`, and `--path` "
+            "The `--real-servo`, `--keep-log-file`, `--fast-simulation`, `--sim`, and `--path` "
             "options are only available in simulation mode. Please pass `-m` or `--mock` "
             "to run in simulation mode."
->>>>>>> c18f974a
         )
 
     if args.sim and args.path:
