--- conflicted
+++ resolved
@@ -15,13 +15,8 @@
     timeout-minutes: 5
     strategy:
       matrix:
-<<<<<<< HEAD
         python-version: ['3.13']
-        os: [ubuntu-latest]
-=======
-        python-version: ['3.12']
         os: [ubuntu-latest, windows-latest]
->>>>>>> cdb4f18e
       fail-fast: False
 
     steps:
