from abc import ABC

import pytest

from airbrakes.data_handling.imu_data_packet import EstimatedDataPacket
from airbrakes.state import (
    CoastState,
    FreeFallState,
    LandedState,
    MotorBurnState,
    StandbyState,
    State,
)
from constants import (
    GROUND_ALTITUDE,
    LANDED_SPEED,
    LOG_BUFFER_SIZE,
    MAX_FREE_FALL_LENGTH,
    MAX_VELOCITY_THRESHOLD,
<<<<<<< HEAD
    TARGET_ALTITUDE,
=======
    SERVO_DELAY,
>>>>>>> f0891a6f
    ServoExtension,
)


@pytest.fixture
def state(airbrakes):
    """Dummy state class to test the base State class"""

    class StateImpl(State):
        __slots__ = ()

        def update(self):
            pass

        def next_state(self):
            pass

    return StateImpl(airbrakes)


@pytest.fixture
def standby_state(airbrakes):
    return StandbyState(airbrakes)


@pytest.fixture
def motor_burn_state(airbrakes):
    m = MotorBurnState(airbrakes)
    m.context.state = m
    return m


@pytest.fixture
def coast_state(airbrakes):
    c = CoastState(airbrakes)
    c.context.state = c
    return c


@pytest.fixture
def free_fall_state(airbrakes):
    f = FreeFallState(airbrakes)
    f.context.state = f
    return f


@pytest.fixture
def landed_state(airbrakes):
    ls = LandedState(airbrakes)
    ls.context.state = ls
    return ls


class TestState:
    """Tests the base State class"""

    def test_slots(self, state):
        inst = state
        for attr in inst.__slots__:
            assert getattr(inst, attr, "err") != "err", f"got extra slot '{attr}'"

    def test_init(self, state, airbrakes):
        assert state.context == airbrakes
        assert airbrakes.servo.current_extension == ServoExtension.MIN_EXTENSION
        assert issubclass(state.__class__, ABC)

    def test_name(self, state):
        assert state.name == "StateImpl"


class TestStandbyState:
    """Tests the StandbyState class"""

    def test_slots(self, standby_state):
        inst = standby_state
        for attr in inst.__slots__:
            assert getattr(inst, attr, "err") != "err", f"got extra slot '{attr}'"

    def test_init(self, standby_state, airbrakes):
        assert standby_state.context == airbrakes
        assert issubclass(standby_state.__class__, State)

    def test_name(self, standby_state):
        assert standby_state.name == "StandbyState"

    @pytest.mark.parametrize(
        ("current_velocity", "current_altitude", "expected_state"),
        [
            (0.0, 0.0, StandbyState),
            (0.0, 100.0, MotorBurnState),
            (5.0, 0.3, StandbyState),
            (11, 7, MotorBurnState),
            (20, 15, MotorBurnState),
        ],
        ids=[
            "at_launchpad",
            "only_alt_update",
            "slow_alt_update",
            "optimal_condition",
            "high_velocity",
        ],
    )
    def test_update(self, standby_state, current_velocity, current_altitude, expected_state):
        standby_state.context.data_processor._vertical_velocities = [current_velocity]
        standby_state.context.data_processor._current_altitudes = [current_altitude]
        standby_state.update()
        assert isinstance(standby_state.context.state, expected_state)


class TestMotorBurnState:
    """Tests the MotorBurnState class"""

    def test_slots(self, motor_burn_state):
        inst = motor_burn_state
        for attr in inst.__slots__:
            assert getattr(inst, attr, "err") != "err", f"got extra slot '{attr}'"

    def test_init(self, motor_burn_state, airbrakes):
        assert motor_burn_state.context == airbrakes
        assert issubclass(motor_burn_state.__class__, State)
        assert motor_burn_state.start_time_ns == 0

    def test_name(self, motor_burn_state):
        assert motor_burn_state.name == "MotorBurnState"

    @pytest.mark.parametrize(
        (
            "current_velocity",
            "max_velocity",
            "expected_state",
        ),
        [
            (0.0, 0.0, MotorBurnState),
            (100.0, 100.0, MotorBurnState),
            (53.9, 54.0, MotorBurnState),  # tests that we don't switch states too early
            (
                53.999 - 54.0 * MAX_VELOCITY_THRESHOLD,
                54.0,
                CoastState,
            ),  # tests that the threshold works
        ],
        ids=[
            "at_launchpad",
            "motor_burn",
            "decreasing_velocity_under_threshold",
            "decreasing_velocity_over_threshold",
        ],
    )
    def test_update(self, motor_burn_state, current_velocity, max_velocity, expected_state):
        motor_burn_state.context.data_processor._vertical_velocities = [current_velocity]
        motor_burn_state.context.data_processor._max_vertical_velocity = max_velocity
        motor_burn_state.context.data_processor._last_data_packet = EstimatedDataPacket(1.0 * 1e9)
        motor_burn_state.update()
        assert isinstance(motor_burn_state.context.state, expected_state)
        assert motor_burn_state.context.current_extension == ServoExtension.MIN_EXTENSION


class TestCoastState:
    """Tests the CoastState class"""

    def test_slots(self, coast_state):
        inst = coast_state
        for attr in inst.__slots__:
            assert getattr(inst, attr, "err") != "err", f"got extra slot '{attr}'"

    def test_init(self, coast_state, airbrakes):
        assert coast_state.context == airbrakes
        assert coast_state.context.current_extension == ServoExtension.MIN_EXTENSION
        assert issubclass(coast_state.__class__, State)

    def test_name(self, coast_state):
        assert coast_state.name == "CoastState"

    @pytest.mark.parametrize(
        (
            "current_altitude",
            "max_altitude",
            "vertical_velocity",
            "predicted_apogee",
            "expected_state",
            "airbrakes_ext",
        ),
        [
            (200.0, 200.0, 100.0, 300.0, CoastState, ServoExtension.MIN_EXTENSION),
            (100.0, 150.0, -20.0, 151.0, FreeFallState, ServoExtension.MIN_EXTENSION),
            (100.0, 400.0, 140.1, 5000.1, FreeFallState, ServoExtension.MIN_EXTENSION),
            (200.1, 200.1, 0.0, 200.1, FreeFallState, ServoExtension.MIN_EXTENSION),
        ],
        ids=[
            "climbing",
            "just_descent",
            "faulty_speed",
            "at_apogee",
        ],
    )
    def test_update_without_controls(
        self,
        coast_state,
        current_altitude,
        max_altitude,
        vertical_velocity,
        predicted_apogee,
        expected_state,
        airbrakes_ext,
        monkeypatch,
    ):
        coast_state.context.data_processor._current_altitudes = [current_altitude]
        coast_state.context.data_processor._max_altitude = max_altitude
        coast_state.context.data_processor._vertical_velocities = [vertical_velocity]
        coast_state.context.apogee_predictor._apogee_prediction_value.value = predicted_apogee
        # Just set the target altitude to the predicted apogee, since we are not testing the
        # controls logic in this test:
        monkeypatch.setattr("airbrakes.state.TARGET_ALTITUDE", predicted_apogee)
        coast_state.update()
        assert isinstance(
            coast_state.context.state, expected_state
        ), f"Got {coast_state.context.state.name}, expected {expected_state!r}"
        assert coast_state.context.current_extension == airbrakes_ext

    @pytest.mark.parametrize(
        (
            "target_altitude",
            "predicted_apogee",
            "expected_airbrakes",
        ),
        [
            (1100.0, 1130.2, ServoExtension.MAX_EXTENSION),
            (1152.1, 1150.1, ServoExtension.MIN_EXTENSION),
            (1168.1, 1160.1, ServoExtension.MIN_EXTENSION),
            (1170.1, 1170.1, ServoExtension.MIN_EXTENSION),
            (1189.4, 1190.1, ServoExtension.MAX_EXTENSION),
            (1191.9, 1200.5, ServoExtension.MAX_EXTENSION),
        ],
        ids=[
            "extend_1",
            "retract_1",
            "retract_2",
            "equal_alt",
            "extend_2",
            "extend_3",
        ],
    )
    def test_update_with_controls(
        self, coast_state, monkeypatch, target_altitude, predicted_apogee, expected_airbrakes
    ):
        coast_state.context.apogee_predictor._apogee_prediction_value.value = predicted_apogee
        # set a dummy value to prevent state changes:
        monkeypatch.setattr(coast_state.__class__, "next_state", lambda _: None)
        monkeypatch.setattr("airbrakes.state.TARGET_ALTITUDE", target_altitude)
        coast_state.update()
        assert coast_state.context.current_extension == expected_airbrakes

    def test_update_control_only_once(self, coast_state, monkeypatch):
        """Check that we only tell the airbrakes to extend once, and not send the command
        repeatedly."""
        calls = 0

        def extend_airbrakes(_):
            nonlocal calls
            calls += 1

        # patch the extend_airbrakes method to count the number of calls made:
        monkeypatch.setattr(coast_state.context.__class__, "extend_airbrakes", extend_airbrakes)

        monkeypatch.setattr("airbrakes.state.TARGET_ALTITUDE", 900.0)
        coast_state.context.apogee_predictor._apogee_prediction_value.value = 1000.0

        coast_state.update()
        assert calls == 1
        coast_state.update()
        assert calls == 1


class TestFreeFallState:
    """Tests the FreeFallState class"""

    def test_slots(self, free_fall_state):
        inst = free_fall_state
        for attr in inst.__slots__:
            assert getattr(inst, attr, "err") != "err", f"got extra slot '{attr}'"

    def test_init(self, free_fall_state, airbrakes):
        assert free_fall_state.context == airbrakes
        assert free_fall_state.context.current_extension == ServoExtension.MIN_EXTENSION
        assert issubclass(free_fall_state.__class__, State)

    def test_name(self, free_fall_state):
        assert free_fall_state.name == "FreeFallState"

    @pytest.mark.parametrize(
        ("current_altitude", "vertical_velocity", "expected_state", "time_length"),
        [
            (GROUND_ALTITUDE * 4, -(LANDED_SPEED * 4), FreeFallState, 1.0),
            (GROUND_ALTITUDE * 2, -(LANDED_SPEED * 2), FreeFallState, 1.0),
            (GROUND_ALTITUDE - 5, -(LANDED_SPEED * 2), FreeFallState, 1.0),
            (GROUND_ALTITUDE - 5, LANDED_SPEED - 1.0, LandedState, 1.0),
            (GROUND_ALTITUDE * 4, -(LANDED_SPEED * 4), FreeFallState, MAX_FREE_FALL_LENGTH - 1.0),
            (GROUND_ALTITUDE * 4, -(LANDED_SPEED * 4), LandedState, MAX_FREE_FALL_LENGTH),
        ],
        ids=[
            "falling",
            "almost_landed",
            "close_to_ground_but_falling",
            "landed",
            "slightly_short",
            "too_long",
        ],
    )
    def test_update(
        self, free_fall_state, current_altitude, vertical_velocity, expected_state, time_length
    ):
        free_fall_state.context.data_processor._current_altitudes = [current_altitude]
        free_fall_state.context.data_processor._vertical_velocities = [vertical_velocity]
        free_fall_state.start_time_ns = 0
        free_fall_state.context.data_processor._last_data_packet = EstimatedDataPacket(
            time_length * 1e9
        )
        free_fall_state.update()
        assert isinstance(free_fall_state.context.state, expected_state)
        assert free_fall_state.context.current_extension == ServoExtension.MIN_EXTENSION


class TestLandedState:
    """Tests the LandedState class"""

    def test_slots(self, landed_state):
        inst = landed_state
        for attr in inst.__slots__:
            assert getattr(inst, attr, "err") != "err", f"got extra slot '{attr}'"

    def test_init(self, landed_state, airbrakes):
        assert landed_state.context == airbrakes
        assert landed_state.context.current_extension == ServoExtension.MIN_EXTENSION
        assert issubclass(landed_state.__class__, State)

    def test_name(self, landed_state):
        assert landed_state.name == "LandedState"

    def test_update(self, landed_state, airbrakes):
        # Test that calling update before shutdown delay does not shut down the system:
        airbrakes.start()
        landed_state.update()
        assert airbrakes.logger.is_running
        assert airbrakes.imu.is_running
        assert not airbrakes.logger.is_log_buffer_full
        # Test that if our log buffer is full, we shut down the system:
        airbrakes.logger._log_buffer.extend([1] * LOG_BUFFER_SIZE)
        assert airbrakes.logger.is_log_buffer_full
        landed_state.update()
        assert airbrakes.shutdown_requested
        assert not airbrakes.logger.is_running
        assert not airbrakes.imu.is_running
        assert airbrakes.servo.current_extension == ServoExtension.MIN_EXTENSION
        assert not airbrakes.logger.is_log_buffer_full
        assert len(airbrakes.logger._log_buffer) == 0<|MERGE_RESOLUTION|>--- conflicted
+++ resolved
@@ -17,11 +17,6 @@
     LOG_BUFFER_SIZE,
     MAX_FREE_FALL_LENGTH,
     MAX_VELOCITY_THRESHOLD,
-<<<<<<< HEAD
-    TARGET_ALTITUDE,
-=======
-    SERVO_DELAY,
->>>>>>> f0891a6f
     ServoExtension,
 )
 
