--- conflicted
+++ resolved
@@ -2,9 +2,6 @@
 
 import pytest
 
-<<<<<<< HEAD
-from airbrakes.data_handling.packets.imu_data_packet import EstimatedDataPacket
-=======
 from airbrakes.constants import (
     GROUND_ALTITUDE_METERS,
     LANDED_ACCELERATION_METERS_PER_SECOND_SQUARED,
@@ -13,8 +10,7 @@
     MAX_VELOCITY_THRESHOLD,
     ServoExtension,
 )
-from airbrakes.data_handling.imu_data_packet import EstimatedDataPacket
->>>>>>> 5af32dd6
+from airbrakes.data_handling.packets.imu_data_packet import EstimatedDataPacket
 from airbrakes.state import (
     CoastState,
     FreeFallState,
