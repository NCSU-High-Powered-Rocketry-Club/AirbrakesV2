import time
from abc import ABC

import pytest

from airbrakes.state import CoastState, FreeFallState, LandedState, MotorBurnState, StandByState, State
from constants import (
    AIRBRAKES_AFTER_COASTING,
    GROUND_ALTITUDE,
<<<<<<< HEAD
    MAX_VELOCITY_THRESHOLD,
=======
    LOG_BUFFER_SIZE,
    MAX_SPEED_THRESHOLD,
>>>>>>> 071a56e1
    MOTOR_BURN_TIME,
    SERVO_DELAY,
    ServoExtension,
)


@pytest.fixture
def state(airbrakes):
    """Dummy state class to test the base State class"""

    class StateImpl(State):
        __slots__ = ()

        def update(self):
            pass

        def next_state(self):
            pass

    return StateImpl(airbrakes)


@pytest.fixture
def stand_by_state(airbrakes):
    return StandByState(airbrakes)


@pytest.fixture
def motor_burn_state(airbrakes):
    m = MotorBurnState(airbrakes)
    m.context.state = m
    return m


@pytest.fixture
def coast_state(airbrakes):
    c = CoastState(airbrakes)
    c.context.state = c
    return c


@pytest.fixture
def free_fall_state(airbrakes):
    f = FreeFallState(airbrakes)
    f.context.state = f
    return f


@pytest.fixture
def landed_state(airbrakes):
    ls = LandedState(airbrakes)
    ls.context.state = ls
    return ls


class TestState:
    """Tests the base State class"""

    def test_slots(self, state):
        inst = state
        for attr in inst.__slots__:
            assert getattr(inst, attr, "err") != "err", f"got extra slot '{attr}'"

    def test_init(self, state, airbrakes):
        assert state.context == airbrakes
        assert airbrakes.servo.current_extension == ServoExtension.MIN_EXTENSION
        time.sleep(SERVO_DELAY + 0.2)  # wait for servo to extend
        assert airbrakes.servo.current_extension == ServoExtension.MIN_NO_BUZZ
        assert issubclass(state.__class__, ABC)

    def test_name(self, state):
        assert state.name == "StateImpl"


class TestStandByState:
    """Tests the StandByState class"""

    def test_slots(self, stand_by_state):
        inst = stand_by_state
        for attr in inst.__slots__:
            assert getattr(inst, attr, "err") != "err", f"got extra slot '{attr}'"

    def test_init(self, stand_by_state, airbrakes):
        assert stand_by_state.context == airbrakes
        assert airbrakes.servo.current_extension == ServoExtension.MIN_EXTENSION
        time.sleep(SERVO_DELAY + 0.2)  # wait for servo to extend
        assert airbrakes.servo.current_extension == ServoExtension.MIN_NO_BUZZ
        assert issubclass(stand_by_state.__class__, State)

    def test_name(self, stand_by_state):
        assert stand_by_state.name == "StandByState"

    @pytest.mark.parametrize(
        ("current_velocity", "current_altitude", "expected_state"),
        [
            (0.0, 0.0, StandByState),
            (0.0, 100.0, MotorBurnState),
            (5.0, 0.3, StandByState),
            (11, 7, MotorBurnState),
            (20, 15, MotorBurnState),
        ],
        ids=["at_launchpad", "only_alt_update", "slow_alt_update", "optimal_condition", "high_velocity"],
    )
    def test_update(self, stand_by_state, current_velocity, current_altitude, expected_state):
        stand_by_state.context.data_processor._vertical_velocities = [current_velocity]
        stand_by_state.context.data_processor._current_altitudes = [current_altitude]
        stand_by_state.update()
        assert isinstance(stand_by_state.context.state, expected_state)


class TestMotorBurnState:
    """Tests the MotorBurnState class"""

    def test_slots(self, motor_burn_state):
        inst = motor_burn_state
        for attr in inst.__slots__:
            assert getattr(inst, attr, "err") != "err", f"got extra slot '{attr}'"

    def test_init(self, motor_burn_state, airbrakes):
        assert motor_burn_state.context == airbrakes
        assert airbrakes.servo.current_extension == ServoExtension.MIN_EXTENSION
        time.sleep(SERVO_DELAY + 0.1)  # wait for servo to extend
        assert airbrakes.servo.current_extension == ServoExtension.MIN_NO_BUZZ
        assert issubclass(motor_burn_state.__class__, State)

    def test_name(self, motor_burn_state):
        assert motor_burn_state.name == "MotorBurnState"

    @pytest.mark.parametrize(
        ("current_velocity", "max_velocity", "expected_state", "burn_time"),
        [
            (0.0, 0.0, MotorBurnState, 0.0),
            (100.0, 100.0, MotorBurnState, 0.00),
            (53.9, 54.0, MotorBurnState, 0.00),  # tests that we don't switch states too early
            (53.999 - 54.0 * MAX_VELOCITY_THRESHOLD, 54.0, CoastState, 0.00),  # tests that the threshold works
            (60.0, 60.0, CoastState, MOTOR_BURN_TIME + 0.1),
        ],
        ids=[
            "at_launchpad",
            "motor_burn",
            "decreasing_velocity_under_threshold",
            "decreasing_velocity_over_threshold",
            "faulty_velocity",
        ],
    )
    def test_update(self, motor_burn_state, current_velocity, max_velocity, expected_state, burn_time):
        motor_burn_state.context.data_processor._vertical_velocities = [current_velocity]
        motor_burn_state.context.data_processor._max_vertical_velocity = max_velocity
        time.sleep(burn_time)
        motor_burn_state.update()
        assert isinstance(motor_burn_state.context.state, expected_state)
        assert motor_burn_state.context.current_extension == ServoExtension.MIN_EXTENSION


class TestCoastState:
    """Tests the CoastState class"""

    def test_slots(self, coast_state):
        inst = coast_state
        for attr in inst.__slots__:
            assert getattr(inst, attr, "err") != "err", f"got extra slot '{attr}'"

    def test_init(self, coast_state, airbrakes):
        assert coast_state.context == airbrakes
        assert coast_state.context.current_extension == ServoExtension.MIN_EXTENSION
        assert issubclass(coast_state.__class__, State)

    def test_name(self, coast_state):
        assert coast_state.name == "CoastState"

    @pytest.mark.parametrize(
        ("current_altitude", "max_altitude", "expected_state", "coast_time", "airbrakes_ext"),
        [
            (200.0, 200.0, CoastState, 0.0, ServoExtension.MIN_EXTENSION),
            (100.0, 150.0, CoastState, 0.0, ServoExtension.MIN_EXTENSION),
            (100.0, 150.0, CoastState, AIRBRAKES_AFTER_COASTING + 0.01, ServoExtension.MAX_EXTENSION),
            (100.0, 400.0, FreeFallState, 0.0, ServoExtension.MIN_EXTENSION),
        ],
        ids=["climbing", "just_descent", "airbrakes_long_coast", "apogee_threshold"],
    )
    def test_update(self, coast_state, current_altitude, max_altitude, expected_state, coast_time, airbrakes_ext):
        coast_state.context.data_processor._current_altitudes = [current_altitude]
        coast_state.context.data_processor._max_altitude = max_altitude
        time.sleep(coast_time)
        coast_state.update()
        assert isinstance(coast_state.context.state, expected_state)
        assert coast_state.context.current_extension == airbrakes_ext


class TestFreeFallState:
    """Tests the FreeFallState class"""

    def test_slots(self, free_fall_state):
        inst = free_fall_state
        for attr in inst.__slots__:
            assert getattr(inst, attr, "err") != "err", f"got extra slot '{attr}'"

    def test_init(self, free_fall_state, airbrakes):
        assert free_fall_state.context == airbrakes
        assert free_fall_state.context.current_extension == ServoExtension.MIN_EXTENSION
        assert issubclass(free_fall_state.__class__, State)

    def test_name(self, free_fall_state):
        assert free_fall_state.name == "FreeFallState"

    @pytest.mark.parametrize(
        ("current_altitude", "expected_state"),
        [
            (50.0, FreeFallState),
            (19.0, FreeFallState),
            (GROUND_ALTITUDE - 5, LandedState),
        ],
        ids=["falling", "almost_landed", "landed"],
    )
    def test_update(self, free_fall_state, current_altitude, expected_state):
        free_fall_state.context.data_processor._current_altitudes = [current_altitude]
        free_fall_state.update()
        assert isinstance(free_fall_state.context.state, expected_state)
        assert free_fall_state.context.current_extension == ServoExtension.MIN_EXTENSION


class TestLandedState:
    """Tests the LandedState class"""

    def test_slots(self, landed_state):
        inst = landed_state
        for attr in inst.__slots__:
            assert getattr(inst, attr, "err") != "err", f"got extra slot '{attr}'"

    def test_init(self, landed_state, airbrakes):
        assert landed_state.context == airbrakes
        assert landed_state.context.current_extension == ServoExtension.MIN_EXTENSION
        assert issubclass(landed_state.__class__, State)

    def test_name(self, landed_state):
        assert landed_state.name == "LandedState"

    def test_update(self, landed_state, airbrakes):
        # Test that calling update before shutdown delay does not shut down the system:
        airbrakes.start()
        landed_state.update()
        assert airbrakes.logger.is_running
        assert airbrakes.imu.is_running
        assert not airbrakes.logger.is_log_buffer_full
        # Test that if our log buffer is full, we shut down the system:
        airbrakes.logger._log_buffer.extend([1] * LOG_BUFFER_SIZE)
        assert airbrakes.logger.is_log_buffer_full
        landed_state.update()
        assert airbrakes.shutdown_requested
        assert not airbrakes.logger.is_running
        assert not airbrakes.imu.is_running
        assert airbrakes.servo.current_extension == ServoExtension.MIN_EXTENSION
        assert not airbrakes.logger.is_log_buffer_full
        assert len(airbrakes.logger._log_buffer) == 0<|MERGE_RESOLUTION|>--- conflicted
+++ resolved
@@ -7,12 +7,8 @@
 from constants import (
     AIRBRAKES_AFTER_COASTING,
     GROUND_ALTITUDE,
-<<<<<<< HEAD
+    LOG_BUFFER_SIZE,
     MAX_VELOCITY_THRESHOLD,
-=======
-    LOG_BUFFER_SIZE,
-    MAX_SPEED_THRESHOLD,
->>>>>>> 071a56e1
     MOTOR_BURN_TIME,
     SERVO_DELAY,
     ServoExtension,
