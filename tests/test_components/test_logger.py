import csv
import multiprocessing
import multiprocessing.sharedctypes
import time
from collections import deque

import faster_fifo
import pytest
from msgspec.structs import asdict

from airbrakes.constants import IDLE_LOG_CAPACITY, LOG_BUFFER_SIZE, STOP_SIGNAL
from airbrakes.telemetry.logger import Logger
from airbrakes.telemetry.packets.apogee_predictor_data_packet import ApogeePredictorDataPacket
from airbrakes.telemetry.packets.context_data_packet import ContextDataPacket
from airbrakes.telemetry.packets.imu_data_packet import (
    IMUDataPacket,
)
from airbrakes.telemetry.packets.logger_data_packet import LoggerDataPacket
from airbrakes.telemetry.packets.processor_data_packet import ProcessorDataPacket
from airbrakes.telemetry.packets.servo_data_packet import ServoDataPacket
from tests.auxil.utils import (
    make_apogee_predictor_data_packet,
    make_context_data_packet,
    make_est_data_packet,
    make_processor_data_packet,
    make_raw_data_packet,
    make_servo_data_packet,
)
from tests.conftest import LOG_PATH


def patched_stop(self):
    """Monkeypatched stop method which does not log the buffer."""
    # Make sure the rest of the code is the same as the original method!
    self._log_queue.put(STOP_SIGNAL)
    self._log_process.join()


def remove_state_letter(debug_packet_dict: dict[str, str]) -> dict[str, str]:
    """Helper method which removes the state letter from the dictionary and returns the modified
    dictionary."""
    debug_packet_dict.pop("state_letter")
    return debug_packet_dict


def only_logged_pdp_fields(pdp_dict: dict[str, str]) -> dict[str, str]:
    """Returns a dictionary with only the fields that are logged in the ProcessorDataPacket."""
    pdp_dict.pop("time_since_last_data_packet")
    return pdp_dict


def convert_dict_vals_to_str(d: dict[str, float], truncation: bool = True) -> dict[str, str]:
    """Converts all values in the dictionary to strings. Applies truncation for floats by default.
    Drops None values."""
    new_d = {}
    for k, v in d.items():
        if isinstance(v, int):
            new_d[k] = str(v)
        elif v is None:  # Skip None values
            continue
        elif truncation:
            try:
                # Try converting to float and format with the given precision
                new_d[k] = f"{float(v):.8f}"
            except (ValueError, TypeError):
                # If conversion fails, just convert the value to a plain string
                new_d[k] = str(v)
        else:
            new_d[k] = str(v)
    return new_d


class TestLogger:
    """Tests the Logger() class in logger.py"""

    sample_ldp = LoggerDataPacket(
        state_letter="S",
        set_extension="0.0",
        timestamp=4,
        invalid_fields=[],
        encoder_position=None,
        imu_packets_per_cycle=None,
        retrieved_imu_packets=None,
        queued_imu_packets=None,
        apogee_predictor_queue_size=None,
        update_timestamp_ns=None,
    )

    @pytest.fixture(autouse=True)  # autouse=True means run this function before/after every test
    def _clear_directory(self):
        """Clear the tests/logs directory after running each test."""
        yield  # This is where the test runs
        # Test run is over, now clean up
        for log in LOG_PATH.glob("log_*.csv"):
            log.unlink()

    def test_slots(self, logger):
        inst = logger
        for attr in inst.__slots__:
            assert getattr(inst, attr, "err") != "err", f"got extra slot '{attr}'"

    def test_init(self, logger):
        # Test if "logs" directory was created
        assert logger.log_path.parent.exists()
        assert logger.log_path.parent.name == "logs"

        # Test if all attributes are created correctly
        assert isinstance(logger._log_queue, faster_fifo.Queue)
        assert isinstance(logger._log_process, multiprocessing.Process)

        # Test that the process is not running
        assert not logger.is_running
        assert not logger._log_process.is_alive()

    def test_init_sets_log_path_correctly(self):
        # assert no files exist:
        assert not list(LOG_PATH.glob("log_*.csv"))
        logger = Logger(LOG_PATH)
        expected_log_path = LOG_PATH / "log_1.csv"
        assert expected_log_path.exists()
        assert logger.log_path == expected_log_path
        logger_2 = Logger(LOG_PATH)
        expected_log_path_2 = LOG_PATH / "log_2.csv"
        assert expected_log_path_2.exists()
        assert logger_2.log_path == expected_log_path_2

        # Test only 2 csv files exist:
        assert set(LOG_PATH.glob("log_*.csv")) == {expected_log_path, expected_log_path_2}

    def test_init_log_file_has_correct_headers(self, logger):
        with logger.log_path.open() as f:
            reader = csv.DictReader(f)
            keys = reader.fieldnames
            assert list(keys) == list(LoggerDataPacket.__struct_fields__)

    def test_log_buffer_is_full_property(self, logger):
        """Tests whether the property is_log_buffer_full works correctly."""
        assert not logger.is_log_buffer_full
        logger._log_buffer.extend([1] * (LOG_BUFFER_SIZE - 1))
        assert not logger.is_log_buffer_full
        logger._log_buffer.clear()
        assert len(logger._log_buffer) == 0
        logger._log_buffer.extend([1] * LOG_BUFFER_SIZE)
        assert logger.is_log_buffer_full

    def test_logger_stops_on_stop_signal(self, logger):
        """Tests whether the logger stops when it receives a stop signal."""
        logger.start()
        logger._log_queue.put(STOP_SIGNAL)
        time.sleep(0.01)
        assert not logger.is_running
        assert not logger._log_process.is_alive()
        logger.stop()

    def test_logging_loop_start_stop(self, logger):
        logger.start()
        assert logger.is_running

        logger.stop()
        assert not logger.is_running
        assert logger._log_process.exitcode == 0

    def test_logger_stop_logs_the_buffer(self, logger):
        logger.start()
        logger._log_buffer.appendleft(self.sample_ldp)
        logger.stop()
        with logger.log_path.open() as f:
            reader = csv.DictReader(f)
            count = 0
            for idx, row in enumerate(reader):
                count = idx + 1
                assert len(row) > 5  # Should have other fields with empty values
                # Only fetch non-empty values:
                row_dict = {k: v for k, v in row.items() if v}
                assert row_dict == convert_dict_vals_to_str(asdict(self.sample_ldp), False)
            assert count == 1
        assert len(logger._log_buffer) == 0

    def test_logger_ctrl_c_handling(self, monkeypatch):
        """Tests whether the Logger handles Ctrl+C events from main loop correctly."""
        values = faster_fifo.Queue()
        org_method = Logger._logging_loop

        def _logging_loop_patched(self):
            """Monkeypatched method for testing."""
            org_method(self)
            values.put("clean exit")

        monkeypatch.setattr(Logger, "_logging_loop", _logging_loop_patched)

        logger = Logger(LOG_PATH)
        logger.start()
        assert logger.is_running
        assert values.qsize() == 0
        try:
            raise KeyboardInterrupt  # send a KeyboardInterrupt to test __exit__
        except KeyboardInterrupt:
            logger.stop()

        assert not logger.is_running
        assert not logger._log_process.is_alive()
        assert values.qsize() == 1
        assert values.get() == "clean exit"

    def test_logging_loop_add_to_queue(self, logger):
        logger._log_queue.put(self.sample_ldp)
        assert logger._log_queue.qsize() == 1
        logger.start()
        time.sleep(0.01)  # Give the process time to log to file
        logger.stop()
        # Let's check the contents of the file:
        with logger.log_path.open() as f:
            reader = csv.DictReader(f)
            for row in reader:
                row: dict[str]
            # Only fetch non-empty values:
            row_dict = {k: v for k, v in row.items() if v}

            assert row_dict == convert_dict_vals_to_str(asdict(self.sample_ldp), truncation=False)

    def test_queue_hits_timeout_and_continues(self, logger, monkeypatch):
        """Tests whether the logger continues to log after a timeout."""
        monkeypatch.setattr("airbrakes.telemetry.logger.MAX_GET_TIMEOUT_SECONDS", 0.01)
        logger.start()
        time.sleep(0.05)
        logger._log_queue.put(self.sample_ldp)
        logger.stop()
        # Let's check the contents of the file:
        with logger.log_path.open() as f:
            reader = csv.DictReader(f)
            row = {}
            for row in reader:
                row: dict[str]
            # Only fetch non-empty values:
            row_dict = {k: v for k, v in row.items() if v}

            assert row_dict == convert_dict_vals_to_str(asdict(self.sample_ldp), truncation=False)

    # This decorator is used to run the same test with different data
    # read more about it here: https://docs.pytest.org/en/stable/parametrize.html
    @pytest.mark.parametrize(
        (
            "context_packet",
            "servo_packet",
            "imu_data_packets",
            "processor_data_packets",
            "apogee_predictor_data_packets",
            "file_lines",
            "expected_output",
        ),
        [
            (
                make_context_data_packet(state_letter="S"),
                make_servo_data_packet(set_extension="0.0"),
                deque([make_raw_data_packet()]),
                [],
                [],
                1,
                [
                    {
                        **convert_dict_vals_to_str(
                            asdict(make_context_data_packet(state_letter="S"))
                        ),
                        **asdict(make_servo_data_packet(set_extension="0.0")),
                        **convert_dict_vals_to_str(asdict(make_raw_data_packet())),
                    }
                ],
            ),
            (
                make_context_data_packet(state_letter="S"),
                make_servo_data_packet(set_extension="0.0"),
                deque([make_est_data_packet()]),
                [make_processor_data_packet()],
                [],
                1,
                [
                    {
                        **convert_dict_vals_to_str(
                            asdict(make_context_data_packet(state_letter="S"))
                        ),
                        **asdict(make_servo_data_packet(set_extension="0.0")),
                        **convert_dict_vals_to_str(asdict(make_est_data_packet())),
                        **only_logged_pdp_fields(
                            convert_dict_vals_to_str(asdict(make_processor_data_packet()))
                        ),
                    }
                ],
            ),
            (
                make_context_data_packet(state_letter="M"),
                make_servo_data_packet(set_extension="0.5"),
                deque([make_raw_data_packet(), make_est_data_packet()]),
                [make_processor_data_packet()],
                [],
                2,
                [
                    {
                        **convert_dict_vals_to_str(
                            asdict(make_context_data_packet(state_letter="M"))
                        ),
                        **asdict(make_servo_data_packet(set_extension="0.5")),
                        **convert_dict_vals_to_str(asdict(make_raw_data_packet())),
                    },
                    {
                        **convert_dict_vals_to_str(
                            asdict(make_context_data_packet(state_letter="M"))
                        ),
                        **asdict(make_servo_data_packet(set_extension="0.5")),
                        **convert_dict_vals_to_str(asdict(make_est_data_packet())),
                        **only_logged_pdp_fields(
                            convert_dict_vals_to_str(asdict(make_processor_data_packet()))
                        ),
                    },
                ],
            ),
            (
                make_context_data_packet(state_letter="C"),
                make_servo_data_packet(set_extension="0.4"),
                deque([make_raw_data_packet(), make_est_data_packet()]),
                [make_processor_data_packet()],
                [make_apogee_predictor_data_packet()],
                2,
                [
                    {
                        **convert_dict_vals_to_str(
                            asdict(make_context_data_packet(state_letter="C"))
                        ),
                        **asdict(make_servo_data_packet(set_extension="0.4")),
                        **convert_dict_vals_to_str(asdict(make_raw_data_packet())),
                        **convert_dict_vals_to_str(asdict(make_apogee_predictor_data_packet())),
                    },
                    {
                        **convert_dict_vals_to_str(
                            asdict(make_context_data_packet(state_letter="C"))
                        ),
                        **asdict(make_servo_data_packet(set_extension="0.4")),
                        **convert_dict_vals_to_str(asdict(make_est_data_packet())),
                        **only_logged_pdp_fields(
                            convert_dict_vals_to_str(asdict(make_processor_data_packet()))
                        ),
                    },
                ],
            ),
        ],
        ids=[
            "RawDataPacket",
            "EstimatedDataPacket",
            "BothDataPackets in MotorBurn",
            "BothDataPackets in Coast",
        ],
    )
    def test_log_method(
        self,
        logger,
        context_packet,
        servo_packet,
        imu_data_packets,
        processor_data_packets,
        apogee_predictor_data_packets,
        file_lines,
        expected_output: list[dict],
    ):
        """Tests whether the log method logs the data correctly to the CSV file."""
        logger.start()

        logger.log(
            context_packet,
            servo_packet,
            imu_data_packets.copy(),
            processor_data_packets.copy(),
            apogee_predictor_data_packets.copy(),
        )
        time.sleep(0.01)  # Give the process time to log to file
        logger.stop()

        # Let's check the contents of the file:
        with logger.log_path.open() as f:
            reader = csv.DictReader(f)

            # The row with the data packet:
            row: dict[str, str]
            idx = -1
            for idx, row in enumerate(reader):
                # Only fetch non-empty values:
                row_dict_non_empty = {k: v for k, v in row.items() if v}
                # Random check to make sure we aren't missing any fields
                assert len(row_dict_non_empty) > 19

<<<<<<< HEAD
                # Also checks if truncation is working correctly:
                expected_output = {
                    **convert_dict_vals_to_str(to_builtins(context_packet)),
                    **to_builtins(servo_packet),
                    **{
                        attr: f"{getattr(imu_data_packets[idx], attr, 0.0):.8f}"
                        for attr in RawDataPacket.__struct_fields__
                    },
                    **{
                        attr: f"{getattr(imu_data_packets[idx], attr, 0.0):.8f}"
                        for attr in EstimatedDataPacket.__struct_fields__
                    },
                    **{
                        attr: f"{
                            getattr(
                                processor_data_packets[0] if is_est_data_packet else None, attr, 0.0
                            ):.8f
                        }"
                        for attr in processor_data_packet_fields
                    },
                    **{k: "" for k in ApogeePredictorDataPacket.__struct_fields__},
                }
                # Convert 0.0 values:
                dropped = {k: "" for k, v in expected_output.items() if v == "0.00000000"}
                expected_output.update(dropped)

                # Add the Apogee Predictor Data Packet fields, only for the first row:
                if idx == 0 and apogee_predictor_data_packets:
                    apogee_pred_packet_dict = to_builtins(apogee_predictor_data_packets[0])
                    apogee_pred_packet_dict = Logger._truncate_floats(apogee_pred_packet_dict)
                    expected_output.update(apogee_pred_packet_dict)

                assert row == expected_output
=======
                assert row_dict_non_empty == expected_output[idx]
>>>>>>> 3fdbe7d1

            assert idx + 1 == file_lines

    @pytest.mark.parametrize(
        (
            "context_packet",
            "servo_packet",
            "imu_data_packets",
            "processor_data_packets",
            "apogee_predictor_data_packets",
        ),
        [
            (
                make_context_data_packet(state_letter="S"),
                make_servo_data_packet(set_extension="0.0"),
                deque([make_raw_data_packet()]),
                [],
                [],
            ),
            (
                make_context_data_packet(state_letter="S"),
                make_servo_data_packet(set_extension="0.0"),
                deque([make_est_data_packet()]),
                [make_processor_data_packet()],
                [make_apogee_predictor_data_packet()],
            ),
        ],
        ids=[
            "RawDataPacket",
            "EstimatedDataPacket",
        ],
    )
    def test_log_capacity_exceeded_standby(
        self,
        context_packet: ContextDataPacket,
        servo_packet: ServoDataPacket,
        imu_data_packets: deque[IMUDataPacket],
        processor_data_packets: list[ProcessorDataPacket],
        apogee_predictor_data_packets: list[ApogeePredictorDataPacket],
        monkeypatch,
        logger,
    ):
        """Tests whether the log buffer works correctly for the Standby and Landed state."""

        monkeypatch.setattr(logger.__class__, "stop", patched_stop)
        # Test if the buffer works correctly
        logger.start()
        # Log more than IDLE_LOG_CAPACITY packets to test if it stops logging after LOG_BUFFER_SIZE.
        logger.log(
            context_packet,
            servo_packet,
            imu_data_packets * (IDLE_LOG_CAPACITY + 10),
            processor_data_packets * (IDLE_LOG_CAPACITY + 10),
            apogee_predictor_data_packets,
        )

        time.sleep(0.01)  # Give the process time to log to file
        # Since we did +10 above, we should have 10 left in the buffer
        assert len(logger._log_buffer) == 10
        logger.stop()  # We must stop because otherwise the values are not flushed to the file

        with logger.log_path.open() as f:
            reader = csv.DictReader(f)
            count = 0
            for idx, _ in enumerate(reader):
                count = idx

            # First row index is zero, hence the +1
            assert count + 1 == IDLE_LOG_CAPACITY
            assert logger._log_counter == IDLE_LOG_CAPACITY

    @pytest.mark.parametrize(
        (
            "context_packet",
            "servo_packet",
            "imu_data_packets",
            "processor_data_packets",
            "apogee_predictor_data_packets",
        ),
        [
            (
                make_context_data_packet(state_letter="S"),
                make_servo_data_packet(set_extension="0.0"),
                deque([make_raw_data_packet()]),
                [],
                [],
            ),
            (
                make_context_data_packet(state_letter="S"),
                make_servo_data_packet(set_extension="0.0"),
                deque([make_est_data_packet()]),
                [make_processor_data_packet()],
                [make_apogee_predictor_data_packet()],
            ),
        ],
        ids=[
            "RawDataPacket",
            "EstimatedDataPacket",
        ],
    )
    def test_log_buffer_keeps_increasing(
        self,
        context_packet: ContextDataPacket,
        servo_packet: ServoDataPacket,
        imu_data_packets: deque[IMUDataPacket],
        processor_data_packets: list[ProcessorDataPacket],
        apogee_predictor_data_packets: list[ApogeePredictorDataPacket],
        logger,
    ):
        """Tests that the buffer keeps building up on subsequent calls to log()."""

        # Test if the buffer works correctly
        logger.start()
        # Log more than IDLE_LOG_CAPACITY packets to test if packets go to the buffer.
        logger.log(
            context_packet,
            servo_packet,
            imu_data_packets * (IDLE_LOG_CAPACITY + 10),
            processor_data_packets * (IDLE_LOG_CAPACITY + 10),
            apogee_predictor_data_packets,
        )

        # Log more than LOG_BUFFER_SIZE packets to test if the buffer keeps building.
        logger.log(
            context_packet,
            servo_packet,
            imu_data_packets * (LOG_BUFFER_SIZE + 10),
            processor_data_packets * (LOG_BUFFER_SIZE + 10),
            apogee_predictor_data_packets,
        )

        time.sleep(0.01)  # Give the process time to log to file

        assert len(logger._log_buffer) == LOG_BUFFER_SIZE
        logger.stop()  # We must stop because otherwise the values are not flushed to the file
        assert len(logger._log_buffer) == 0

        with logger.log_path.open() as file:
            lines = file.readlines()
            # First row is the header:
            assert len(lines) - 1 == IDLE_LOG_CAPACITY + LOG_BUFFER_SIZE

    @pytest.mark.parametrize(
        (
            "context_packets",
            "servo_packet",
            "imu_data_packets",
            "processor_data_packets",
            "apogee_predictor_data_packets",
        ),
        [
            (
                (
                    make_context_data_packet(state_letter="S"),
                    make_context_data_packet(state_letter="M"),
                ),
                make_servo_data_packet(set_extension="0.0"),
                deque([make_raw_data_packet()]),
                [],
                [],
            ),
            (
                (
                    make_context_data_packet(state_letter="S"),
                    make_context_data_packet(state_letter="M"),
                ),
                make_servo_data_packet(set_extension="0.0"),
                deque([make_est_data_packet()]),
                [make_processor_data_packet()],
                [make_apogee_predictor_data_packet()],
            ),
        ],
        ids=[
            "RawDataPacket",
            "EstimatedDataPacket",
        ],
    )
    def test_log_buffer_reset_after_standby(
        self,
        logger,
        context_packets: tuple[ContextDataPacket, ContextDataPacket],
        servo_packet: ServoDataPacket,
        imu_data_packets: deque[IMUDataPacket],
        processor_data_packets: list[ProcessorDataPacket],
        apogee_predictor_data_packets: ApogeePredictorDataPacket,
    ):
        """Tests if the buffer is logged when switching from standby to motor burn and that the
        counter is reset."""
        # Note: We are not monkeypatching the stop method here, because we want to test if the
        # entire buffer is logged when we switch from Standby to MotorBurn.
        logger.start()
        # Log more than IDLE_LOG_CAPACITY packets to test if it stops logging after hitting that.
        logger.log(
            context_packets[0],
            servo_packet,
            imu_data_packets * (IDLE_LOG_CAPACITY + 10),
            processor_data_packets * (IDLE_LOG_CAPACITY + 10),
            apogee_predictor_data_packets,
        )
        time.sleep(0.1)  # Give the process time to log to file

        # Since we did +10 above, we should have 10 left in the buffer
        assert len(logger._log_buffer) == 10
        # Let's test that switching to MotorBurn will log those packets:

        logger.log(
            context_packets[1],
            servo_packet,
            imu_data_packets * 8,
            processor_data_packets * 8,
            apogee_predictor_data_packets,
        )
        assert len(logger._log_buffer) == 0
        logger.stop()
        assert len(logger._log_buffer) == 0

        # Read the file and check if we have LOG_BUFFER_SIZE + 10
        with logger.log_path.open() as f:
            reader = csv.DictReader(f)
            count = 0
            prev_state_vals = []  # store the log buffer values
            next_state_vals = []  # get the next state values
            for idx, val in enumerate(reader):
                count = idx
                if idx + 1 > IDLE_LOG_CAPACITY:
                    state = val["state_letter"]
                    if state == "S":
                        prev_state_vals.append(True)
                    if state == "M":
                        next_state_vals.append(True)
            assert len(logger._log_buffer) == 0
            assert len(prev_state_vals) == 10
            assert len(next_state_vals) == 8
            # First row index is zero, hence the +1
            assert count + 1 == IDLE_LOG_CAPACITY + 10 + 8

    @pytest.mark.parametrize(
        (
            "context_packet",
            "servo_packet",
            "imu_data_packets",
            "processor_data_packets",
            "apogee_predictor_data_packets",
        ),
        [
            (
                make_context_data_packet(state_letter="L"),
                make_servo_data_packet(set_extension="0.0"),
                deque([make_raw_data_packet()]),
                [],
                [],
            ),
            (
                make_context_data_packet(state_letter="L"),
                make_servo_data_packet(set_extension="0.0"),
                deque([make_est_data_packet()]),
                [make_processor_data_packet()],
                [],
            ),
        ],
        ids=[
            "RawDataPacket",
            "EstimatedDataPacket",
        ],
    )
    def test_log_buffer_reset_after_landed(
        self,
        logger,
        context_packet: tuple[ContextDataPacket, ContextDataPacket],
        servo_packet: ServoDataPacket,
        imu_data_packets: deque[IMUDataPacket],
        processor_data_packets: list[ProcessorDataPacket],
        apogee_predictor_data_packets: ApogeePredictorDataPacket,
    ):
        """Tests if we've hit the idle log capacity when are in LandedState and that it is
        logged."""

        # Note: We are not monkeypatching the stop method here, because we want to test if the
        # entire buffer is logged when we are in LandedState and when stop() is called.
        logger.start()
        # Log more than IDLE_LOG_CAPACITY packets to test if it stops logging after adding on to
        # that.
        logger.log(
            context_packet,
            servo_packet,
            imu_data_packets * (IDLE_LOG_CAPACITY + 100),
            processor_data_packets * (IDLE_LOG_CAPACITY + 100),
            apogee_predictor_data_packets,
        )
        time.sleep(0.1)
        assert len(logger._log_buffer) == 100
        logger.stop()  # Will log the buffer
        assert len(logger._log_buffer) == 0

        # Read the file and check if we have exactly IDLE_LOG_CAPACITY packets
        with logger.log_path.open() as f:
            reader = csv.DictReader(f)
            count = 0
            for idx, _ in enumerate(reader):
                count = idx

            # First row index is zero, hence the +1
            assert count + 1 == IDLE_LOG_CAPACITY + 100
            # We don't reset the log counter after stop() is called:
            assert logger._log_counter == IDLE_LOG_CAPACITY

    @pytest.mark.parametrize(
        (
            "context_packet",
            "servo_packet",
            "imu_data_packets",
            "processor_data_packets",
            "apogee_predictor_data_packet",
            "expected_outputs",
        ),
        [
            (
                make_context_data_packet(state_letter="S"),
                make_servo_data_packet(set_extension="0.1"),
                deque([make_raw_data_packet()]),
                [],
                [],
                [
                    LoggerDataPacket(
                        **asdict(make_context_data_packet(state_letter="S")),
                        **asdict(make_servo_data_packet(set_extension="0.1")),
                        **asdict(make_raw_data_packet()),
                    )
                ],
            ),
            (
                make_context_data_packet(state_letter="S"),
                make_servo_data_packet(set_extension="0.1"),
                deque([make_est_data_packet()]),
                [make_processor_data_packet()],
                [],
                [
                    LoggerDataPacket(
                        **asdict(make_context_data_packet(state_letter="S")),
                        **asdict(make_servo_data_packet(set_extension="0.1")),
                        **asdict(make_est_data_packet()),
                        **only_logged_pdp_fields(asdict(make_processor_data_packet())),
                    ),
                ],
            ),
            (
                make_context_data_packet(state_letter="M"),
                make_servo_data_packet(set_extension="0.1"),
                deque([make_raw_data_packet(), make_est_data_packet()]),
                [make_processor_data_packet()],
                [],
                [
                    LoggerDataPacket(
                        **asdict(make_context_data_packet(state_letter="M")),
                        **asdict(make_servo_data_packet(set_extension="0.1")),
                        **asdict(make_raw_data_packet()),
                    ),
                    LoggerDataPacket(
                        **asdict(make_context_data_packet(state_letter="M")),
                        **asdict(make_servo_data_packet(set_extension="0.1")),
                        **asdict(make_est_data_packet()),
                        **only_logged_pdp_fields(asdict(make_processor_data_packet())),
                    ),
                ],
            ),
            (
                make_context_data_packet(state_letter="C"),
                make_servo_data_packet(set_extension="0.5"),
                deque([make_raw_data_packet(), make_est_data_packet()]),
                [make_processor_data_packet()],
                [make_apogee_predictor_data_packet()],
                [
                    LoggerDataPacket(
                        **asdict(make_context_data_packet(state_letter="C")),
                        **asdict(make_servo_data_packet(set_extension="0.5")),
                        **asdict(make_raw_data_packet()),
                        **asdict(make_apogee_predictor_data_packet()),
                    ),
                    LoggerDataPacket(
                        **asdict(make_context_data_packet(state_letter="C")),
                        **asdict(make_servo_data_packet(set_extension="0.5")),
                        **asdict(make_est_data_packet()),
                        **only_logged_pdp_fields(asdict(make_processor_data_packet())),
                    ),
                ],
            ),
        ],
        ids=[
            "RawDataPacket",
            "EstimatedDataPacket",
            "both in motor burn",
            "both in coast",
        ],
    )
    def test_prepare_logger_packets(
        self,
        logger,
        context_packet,
        servo_packet,
        imu_data_packets,
        processor_data_packets,
        apogee_predictor_data_packet,
        expected_outputs,
    ):
        """Tests whether the _prepare_logger_packets method creates correct LoggerDataPackets."""

        # set some invalid fields to test if they stay as a list
        invalid_field = ["something", "hey"]
        for imu_packet in imu_data_packets:
            imu_packet.invalid_fields = invalid_field
        # we need to change the output also
        for expected in expected_outputs:
            expected.invalid_fields = invalid_field

        # Now let's test the method
        logger_data_packets = logger._prepare_logger_packets(
            context_packet,
            servo_packet,
            imu_data_packets,
            processor_data_packets,
            apogee_predictor_data_packet,
        )
        # Check that we log every packet:
        assert len(logger_data_packets) == len(expected_outputs)

        for logger_data_packet, expected in zip(logger_data_packets, expected_outputs, strict=True):
            assert isinstance(logger_data_packet, LoggerDataPacket)
            assert logger_data_packet == expected

    def test_benchmark_log_method(self, benchmark, logger):
        """Tests the performance of the _prepare_logger_packets method."""
        context_packet = make_context_data_packet(state_letter="S")
        servo_packet = make_servo_data_packet(set_extension="0.1")
        imu_data_packets = deque([make_raw_data_packet()])
        processor_data_packets = []
        apogee_predictor_data_packet = [make_apogee_predictor_data_packet()]

        benchmark(
            logger.log,
            context_packet,
            servo_packet,
            imu_data_packets,
            processor_data_packets,
            apogee_predictor_data_packet,
        )

    def test_benchmark_prepare_logger_packets(self, benchmark, logger):
        """Tests the performance of the _prepare_logger_packets method."""
        context_packet = make_context_data_packet(state_letter="S")
        servo_packet = make_servo_data_packet(set_extension="0.1")
        imu_data_packets = deque([make_raw_data_packet()])
        processor_data_packets = []
        apogee_predictor_data_packet = [make_apogee_predictor_data_packet()]

        benchmark(
            logger._prepare_logger_packets,
            context_packet,
            servo_packet,
            imu_data_packets,
            processor_data_packets,
            apogee_predictor_data_packet,
        )<|MERGE_RESOLUTION|>--- conflicted
+++ resolved
@@ -386,43 +386,7 @@
                 # Random check to make sure we aren't missing any fields
                 assert len(row_dict_non_empty) > 19
 
-<<<<<<< HEAD
-                # Also checks if truncation is working correctly:
-                expected_output = {
-                    **convert_dict_vals_to_str(to_builtins(context_packet)),
-                    **to_builtins(servo_packet),
-                    **{
-                        attr: f"{getattr(imu_data_packets[idx], attr, 0.0):.8f}"
-                        for attr in RawDataPacket.__struct_fields__
-                    },
-                    **{
-                        attr: f"{getattr(imu_data_packets[idx], attr, 0.0):.8f}"
-                        for attr in EstimatedDataPacket.__struct_fields__
-                    },
-                    **{
-                        attr: f"{
-                            getattr(
-                                processor_data_packets[0] if is_est_data_packet else None, attr, 0.0
-                            ):.8f
-                        }"
-                        for attr in processor_data_packet_fields
-                    },
-                    **{k: "" for k in ApogeePredictorDataPacket.__struct_fields__},
-                }
-                # Convert 0.0 values:
-                dropped = {k: "" for k, v in expected_output.items() if v == "0.00000000"}
-                expected_output.update(dropped)
-
-                # Add the Apogee Predictor Data Packet fields, only for the first row:
-                if idx == 0 and apogee_predictor_data_packets:
-                    apogee_pred_packet_dict = to_builtins(apogee_predictor_data_packets[0])
-                    apogee_pred_packet_dict = Logger._truncate_floats(apogee_pred_packet_dict)
-                    expected_output.update(apogee_pred_packet_dict)
-
-                assert row == expected_output
-=======
                 assert row_dict_non_empty == expected_output[idx]
->>>>>>> 3fdbe7d1
 
             assert idx + 1 == file_lines
 
