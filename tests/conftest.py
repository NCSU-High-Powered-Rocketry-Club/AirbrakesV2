--- conflicted
+++ resolved
@@ -78,12 +78,7 @@
 @pytest.fixture(params=LAUNCH_DATA, ids=LAUNCH_DATA_IDS)
 def mock_imu(request):
     """Fixture that returns a MockIMU object with the specified log file."""
-<<<<<<< HEAD
-    return MockIMU(log_file_path=request.param, simulation_speed=2.0, start_after_log_buffer=True)
-=======
-    # TODO: Figure out if we can get our rotated accels right even when start_after_log_buffer is
-    # False.
-    return MockIMU(log_file_path=request.param, real_time_replay=False, start_after_log_buffer=True)
+    return MockIMU(log_file_path=request.param, real_time_replay=2.0, start_after_log_buffer=True)
 
 
 @pytest.fixture
@@ -98,7 +93,6 @@
         debug = True
 
     return MockArgs()
->>>>>>> e52ec20c
 
 
 @pytest.fixture
