--- conflicted
+++ resolved
@@ -7,12 +7,8 @@
 import faster_fifo
 import pytest
 
-<<<<<<< HEAD
+from airbrakes.constants import IMU_PORT, STOP_SIGNAL
 from airbrakes.data_handling.packets.imu_data_packet import (
-=======
-from airbrakes.constants import IMU_PORT, STOP_SIGNAL
-from airbrakes.data_handling.imu_data_packet import (
->>>>>>> 5af32dd6
     EstimatedDataPacket,
     IMUDataPacket,
     RawDataPacket,
