import multiprocessing
import multiprocessing.queues
import threading
import time
from collections import deque
from typing import TYPE_CHECKING

import faster_fifo
import numpy as np
import pytest

from airbrakes.constants import APOGEE_PREDICTION_MIN_PACKETS, STOP_SIGNAL, UNCERTAINTY_THRESHOLD
from airbrakes.data_handling.apogee_predictor import ApogeePredictor, LookupTable
from airbrakes.data_handling.packets.processor_data_packet import ProcessorDataPacket
from tests.auxil.utils import make_processor_data_packet

if TYPE_CHECKING:
    from airbrakes.data_handling.packets.apogee_predictor_data_packet import (
        ApogeePredictorDataPacket,
    )


@pytest.fixture
def threaded_apogee_predictor(monkeypatch):
    """Modifies the ApogeePredictor to run in a separate thread instead of a process."""
    ap = ApogeePredictor()
    # Cannot use signals from child threads, so we need to monkeypatch it:
    monkeypatch.setattr("signal.signal", lambda _, __: None)
    target = threading.Thread(target=ap._prediction_loop)
    ap._prediction_process = target
    ap.start()
    yield ap
    ap.stop()


class TestApogeePredictor:
    """Tests the IMUDataProcessor class"""

    def test_slots(self):
        inst = ApogeePredictor()
        for attr in inst.__slots__:
            val = getattr(inst, attr, "err")
            if isinstance(val, np.ndarray):
                continue
            assert getattr(inst, attr, "err") != "err", f"got extra slot '{attr}'"

    def test_init(self, apogee_predictor):
        """Tests whether the IMUDataProcessor is correctly initialized"""
        ap = apogee_predictor
        # Test attributes on init
        assert isinstance(ap._processor_data_packet_queue, faster_fifo.Queue)
        assert isinstance(ap._prediction_process, multiprocessing.Process)
        assert not ap._prediction_process.is_alive()
        assert isinstance(ap._cumulative_time_differences, np.ndarray)
        assert ap._cumulative_time_differences.size == 0
        assert isinstance(ap._accelerations, deque)
        assert len(ap._accelerations) == 0
        assert isinstance(ap._time_differences, deque)
        assert len(ap._time_differences) == 0
        assert ap._current_altitude == np.float64(0.0)
        assert ap._current_velocity == np.float64(0.0)
        assert not ap._has_apogee_converged
        assert isinstance(ap.lookup_table, LookupTable)
        assert ap.lookup_table.velocities.size == 2
        assert ap.lookup_table.delta_heights.size == 2

        # Test properties on init
        assert not ap.is_running

    def test_apogee_loop_start_stop(self, apogee_predictor):
        apogee_predictor.start()
        assert apogee_predictor.is_running
        apogee_predictor.stop()
        assert not apogee_predictor.is_running
        assert apogee_predictor._prediction_process.exitcode == 0

    def test_apogee_loop_add_to_queue(self, apogee_predictor):
        """Tests that the predictor adds to the queue when update is called"""
        packet = [make_processor_data_packet()]
        # important to not .start() the process, as we don't want it to run as it will fetch
        # it from the queue and we want to check if it's added to the queue.
        apogee_predictor.update(packet.copy())
        assert apogee_predictor._processor_data_packet_queue.qsize() == 1
        assert apogee_predictor._processor_data_packet_queue.get_many() == packet

    def test_queue_hits_timeout_and_continues(self, threaded_apogee_predictor, monkeypatch):
        """Tests whether the apogee predictor continues to fetch packets after hitting a timeout."""
        monkeypatch.setattr(
            "airbrakes.data_handling.apogee_predictor.MAX_GET_TIMEOUT_SECONDS", 0.01
        )
        time.sleep(0.05)  # hit the timeout
        sample_packet = make_processor_data_packet()
        threaded_apogee_predictor._processor_data_packet_queue.put(sample_packet)
        time.sleep(0.01)  # wait for the thread to fetch the packet
        assert threaded_apogee_predictor._processor_data_packet_queue.qsize() == 0
        assert len(threaded_apogee_predictor._accelerations) == 1
        assert threaded_apogee_predictor._accelerations[0] == sample_packet.vertical_acceleration

    def test_apogee_predictor_stop_signal(self, threaded_apogee_predictor):
        """Tests that the apogee predictor stops when the stop signal is sent."""
        assert threaded_apogee_predictor.is_running
        threaded_apogee_predictor._processor_data_packet_queue.put(STOP_SIGNAL)
        time.sleep(0.001)  # wait for the thread to fetch the packet
        assert not threaded_apogee_predictor.is_running

    @pytest.mark.parametrize(
        (
            "processor_data_packets",
            "expected_value",
        ),
        [
            (
                [
                    ProcessorDataPacket(
                        current_altitude=100,
                        vertical_velocity=0.0,
                        vertical_acceleration=9.798,
                        time_since_last_data_packet=0.1,
                    ),
                ]
                * 100,
                100.0,  # The predicted apogee should be the same if our velocity is 0 and accel
                # is gravity, i.e. hovering.
            ),
            (
                [
                    ProcessorDataPacket(
                        current_altitude=float(
                            i**3 / 15000 - i**2 / 20 - i**2 * 9.798 / 200 + 20 * i + 100
                        ),
                        vertical_velocity=float(i**2 / 500 - i - 9.798 * i / 10 + 200),
                        vertical_acceleration=float(-10 + i / 25),
                        time_since_last_data_packet=0.1,
                    )
                    for i in range(70)
                ],
                # the velocity and altitude points in this data packet are calculated by hand.
                # the data packets are from 0 - 7 seconds, in 0.1 second intervals.
                # the acceleration has a slope of +0.4 m/s^2 per second, which recreates
                # coast phase, going from -10 m/s^2 to -7.2 m/s^2. The expected outcome of this
                # test is the max of the position function. Because we are curve fitting to a
                # quartic function though, it's off by a bit, because a quartic function
                # cannot look very linear. If you want to check my integration math, remember that
                #  the dt is not 1, it is 0.1, so you divide everything by 10 when you integrate.
                1177.8066285250015,
            ),
        ],
        ids=["hover_at_altitude", "coast_phase"],
    )
    def test_prediction_loop_no_mock(
        self, threaded_apogee_predictor, processor_data_packets, expected_value
    ):
        """Tests that our predicted apogee works in general, by passing in a few hundred data
        packets. This does not really represent a real flight, but given that case, it should
        predict it correctly. Also tests that we have sent the apogee predictor packet
        to the main process."""

        assert not threaded_apogee_predictor._apogee_predictor_packet_queue.qsize()
        threaded_apogee_predictor.update(processor_data_packets)

        time.sleep(0.1)  # Wait for the prediction loop to finish
        assert threaded_apogee_predictor._has_apogee_converged

        assert threaded_apogee_predictor._apogee_predictor_packet_queue.qsize() == 2
        packet: ApogeePredictorDataPacket = threaded_apogee_predictor.get_prediction_data_packets()[
            -1
        ]
        assert packet.predicted_apogee == expected_value
        assert packet.a_coefficient
        assert packet.b_coefficient
        assert packet.uncertainty_threshold_1 < UNCERTAINTY_THRESHOLD[0]
        assert packet.uncertainty_threshold_2 < UNCERTAINTY_THRESHOLD[1]

    def test_prediction_loop_every_x_packets(self, threaded_apogee_predictor):
        """Tests that the predictor only runs every APOGEE_PREDICTION_FREQUENCY packets"""

        NUMBER_OF_PACKETS = 300
        for i in range(NUMBER_OF_PACKETS):
            packets = [
                ProcessorDataPacket(
                    current_altitude=100 + i,  # add random alt so our prediction is different
                    vertical_velocity=2.0 + i,
                    vertical_acceleration=10.798,
                    time_since_last_data_packet=0.01,
                )
            ]
            threaded_apogee_predictor.update(packets)
            time.sleep(0.001)  # allows update to finish

        apogees = [
            packet.predicted_apogee
            for packet in threaded_apogee_predictor.get_prediction_data_packets()
        ]

        # Assert that apogees are ascending:
        assert all(apogees[i] <= apogees[i + 1] for i in range(len(apogees) - 1))
        unique_apogees = set(apogees)

        assert threaded_apogee_predictor._processor_data_packet_queue.qsize() == 0
        # amount of apogees we have is number of packets, divided by the frequency
        assert len(unique_apogees) == NUMBER_OF_PACKETS / APOGEE_PREDICTION_MIN_PACKETS
        assert threaded_apogee_predictor._has_apogee_converged
<<<<<<< HEAD
        assert max(apogees) == apogees[-1]
=======
>>>>>>> c706cab4
        assert threaded_apogee_predictor.is_running

    @pytest.mark.parametrize(
        ("cumulative_time_differences", "accelerations", "expected_convergence"),
        [
            (  # case with not enough data
                [1, 2, 3, 4],
                [1, 5, 3, 7],
                False,
            ),
            (  # valid case within the uncertainty range
                [i / 10 for i in range(20)],
                [15.5 * (1 - 0.03 * i) ** 4 for i in range(20)],
                True,
            ),
        ],
        ids=["not_enough_data", "within_30m"],
    )
    def test_has_apogee_converged(
        self,
        apogee_predictor,
        cumulative_time_differences,
        accelerations,
        expected_convergence,
    ):
        """
        Test _has_apogee_converged with different lists of predicted apogees and expected results.
        """
        # Set up the apogee predictor with the test data
        ap = apogee_predictor
        ap._cumulative_time_differences = cumulative_time_differences
        ap._accelerations = accelerations
        ap._curve_fit()

        # Check if the convergence result matches the expected value
        assert apogee_predictor._has_apogee_converged == expected_convergence<|MERGE_RESOLUTION|>--- conflicted
+++ resolved
@@ -200,10 +200,7 @@
         # amount of apogees we have is number of packets, divided by the frequency
         assert len(unique_apogees) == NUMBER_OF_PACKETS / APOGEE_PREDICTION_MIN_PACKETS
         assert threaded_apogee_predictor._has_apogee_converged
-<<<<<<< HEAD
         assert max(apogees) == apogees[-1]
-=======
->>>>>>> c706cab4
         assert threaded_apogee_predictor.is_running
 
     @pytest.mark.parametrize(
