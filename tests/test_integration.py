"""Tests the full integration of the airbrakes system. This is done by reading data from a previous
launch and manually verifying the data output by the code. This test will run at full speed in the
CI. To run it in real time, see `main.py` or instructions in the `README.md`."""

import csv
import statistics
import types

import msgspec
import pytest

from airbrakes.airbrakes import AirbrakesContext
from airbrakes.constants import (
    GROUND_ALTITUDE_METERS,
    LANDED_ACCELERATION_METERS_PER_SECOND_SQUARED,
    TAKEOFF_ACCEL_METERS_PER_SECOND_SQUARED,
    TAKEOFF_VELOCITY_METERS_PER_SECOND,
    ServoExtension,
)
from airbrakes.data_handling.packets.logger_data_packet import LoggerDataPacket

SNAPSHOT_INTERVAL = 0.001  # seconds


class StateInformation(msgspec.Struct):
    """Records the values achieved by the airbrakes system in a particular state."""

    min_velocity: float | None = None
    max_velocity: float | None = None
    extensions: list[ServoExtension] = []
    min_altitude: float | None = None
    max_altitude: float | None = None
    min_avg_vertical_acceleration: float | None = None
    max_avg_vertical_acceleration: float | None = None
    apogee_prediction: list[float] = []


class TestIntegration:
    """Tests the full integration of the airbrakes system by using previous launch data."""

    # general method of testing this is capturing the state of the system at different points in
    # time and verifying that the state is as expected at each point in time.
    def test_update(
        self,
        logger,
        mock_imu,
        data_processor,
        servo,
        apogee_predictor,
        request,
        target_altitude,
        monkeypatch,
    ):
        """Tests whether the whole system works, i.e. state changes, correct logged data, etc."""
        # We will be inspecting the state of the system at different points in time.
        # The state of the system is given as a dictionary, with the keys being the "State",
        # values being StateInformation, which will note information about that state.
        # Example:
        # {
        # "StandbyState": StateInformation(min_velocity=0.0, max_velocity=0.0,
        #           extensions=[0.0, ...], min_altitude=0.0, max_altitude=0.0),
        #  ...
        # }

        # request.node.name is the name of the test function, e.g. test_update[interest_launch]
        launch_name = request.node.name.split("[")[-1].strip("]")

        # Since TARGET_ALTITUDE_METERS is bound locally to the importing module, we have to patch it
        # here. Simply doing constants.TARGET_ALTITUDE_METERS = target_altitude will only change it
        # here, and not in the actual state module.

        monkeypatch.setattr("airbrakes.state.TARGET_ALTITUDE_METERS", target_altitude)

        states_dict: dict[str, StateInformation] = {}

        ab = AirbrakesContext(servo, mock_imu, logger, data_processor, apogee_predictor)

        # Start testing!
        snap_start_timer = ab.data_processor.current_timestamp
        ab.start()

        # Run until the patched method in our IMU has finished (i.e. the data is exhausted)
        while ab.imu._data_fetch_process.is_alive():
            ab.update()
            if ab.data_processor.current_timestamp - snap_start_timer >= SNAPSHOT_INTERVAL:
                if ab.state.name not in states_dict:
                    # Reset the current state velocities and altitudes
                    states_dict[ab.state.name] = StateInformation(extensions=[ab.current_extension])

                # Let's update all our values:
                state_info = states_dict[ab.state.name]

                # During the first snapshot of a state, we set values to the current values
                if state_info.min_velocity is None:
                    state_info.min_velocity = ab.data_processor.vertical_velocity
                    state_info.max_velocity = ab.data_processor.vertical_velocity
                    state_info.max_altitude = ab.data_processor.current_altitude
                    state_info.min_altitude = ab.data_processor.current_altitude
                    state_info.min_avg_vertical_acceleration = (
                        ab.data_processor.average_vertical_acceleration
                    )
                    state_info.max_avg_vertical_acceleration = (
                        ab.data_processor.average_vertical_acceleration
                    )
                    state_info.apogee_prediction.append(
                        ab.last_apogee_predictor_packet.predicted_apogee
                    )

                state_info.min_velocity = min(
                    ab.data_processor.vertical_velocity, state_info.min_velocity
                )
                state_info.min_altitude = min(
                    ab.data_processor.current_altitude, state_info.min_altitude
                )
                state_info.extensions.append(ab.current_extension)
                state_info.max_velocity = max(
                    ab.data_processor.vertical_velocity, state_info.max_velocity
                )
                state_info.max_altitude = max(
                    ab.data_processor.current_altitude, state_info.max_altitude
                )
                state_info.max_avg_vertical_acceleration = max(
                    ab.data_processor.average_vertical_acceleration,
                    state_info.max_avg_vertical_acceleration,
                )
                state_info.min_avg_vertical_acceleration = min(
                    ab.data_processor.average_vertical_acceleration,
                    state_info.min_avg_vertical_acceleration,
                )

                state_info.apogee_prediction.append(
                    ab.last_apogee_predictor_packet.predicted_apogee
                )

                # Update the state information in the dictionary
                states_dict[ab.state.name] = state_info

                # Reset the snapshot timer
                snap_start_timer = ab.data_processor.current_timestamp

        # Stop the airbrakes system after the data is exhausted from the csv file:
        ab.stop()

        # Let's validate our data!

        # Check we have all the states:
        assert len(states_dict) == 5
        # Order of states matters!
        assert list(states_dict.keys()) == [
            "StandbyState",
            "MotorBurnState",
            "CoastState",
            "FreeFallState",
            "LandedState",
        ]
        states_dict = types.SimpleNamespace(**states_dict)
        standby_state = states_dict.StandbyState
        motor_burn_state = states_dict.MotorBurnState
        coast_state = states_dict.CoastState
        free_fall_state = states_dict.FreeFallState

        # Now let's check if the values in each state are as expected:
<<<<<<< HEAD
        assert standby_state.min_velocity == pytest.approx(0.0, abs=0.1)
        assert standby_state.max_velocity <= TAKEOFF_VELOCITY_METERS_PER_SECOND
        assert standby_state.min_altitude >= -6.0  # might be negative due to noise/flakiness
        assert standby_state.max_altitude <= TAKEOFF_HEIGHT_METERS
        assert not any(standby_state.apogee_prediction)
        # Assert that only MIN_EXTENSION and MIN_NO_BUZZ are in the extensions list:
        assert (
            ServoExtension.MIN_EXTENSION in standby_state.extensions
            or ServoExtension.MIN_NO_BUZZ in standby_state.extensions
        )
=======
        assert stand_by_state.min_velocity == pytest.approx(0.0, abs=0.1)
        assert stand_by_state.max_velocity <= TAKEOFF_VELOCITY_METERS_PER_SECOND
        assert stand_by_state.min_altitude >= -6.0  # might be negative due to noise/flakiness
        assert (
            stand_by_state.min_avg_vertical_acceleration <= TAKEOFF_ACCEL_METERS_PER_SECOND_SQUARED
        )
        assert not any(stand_by_state.apogee_prediction)
        assert all(ext == ServoExtension.MIN_EXTENSION for ext in stand_by_state.extensions)
>>>>>>> 7a56b64f

        assert motor_burn_state.max_velocity >= TAKEOFF_VELOCITY_METERS_PER_SECOND
        assert motor_burn_state.max_avg_vertical_acceleration >= 90.0
        assert motor_burn_state.max_velocity <= 300.0  # arbitrary value, we haven't hit Mach 1
        assert motor_burn_state.max_altitude <= 500.0  # Our motor burn time isn't usually that long
        assert (
            motor_burn_state.max_avg_vertical_acceleration
            >= TAKEOFF_ACCEL_METERS_PER_SECOND_SQUARED
        )
        assert not any(motor_burn_state.apogee_prediction)
        # Assert that only MIN_EXTENSION and MIN_NO_BUZZ are in the extensions list:
        assert (
            ServoExtension.MIN_EXTENSION in motor_burn_state.extensions
            or ServoExtension.MIN_NO_BUZZ in motor_burn_state.extensions
        )

        # ------- COAST STATE -------
        # our coasting velocity be fractionally higher than motor burn velocity due to data
        # processing time (does not actually happen in real life)
        assert (coast_state.max_velocity - 15) <= motor_burn_state.max_velocity
        assert coast_state.min_velocity <= 11.0  # velocity around apogee should be low
        assert coast_state.min_altitude >= motor_burn_state.max_altitude
        assert coast_state.max_altitude <= target_altitude + 100
        apogee_pred_list = coast_state.apogee_prediction
        # Check that our apogee prediction is within 10% of the target altitude
        median_predicted_apogee = statistics.median(apogee_pred_list)
        max_apogee = coast_state.max_altitude
        assert max_apogee * 0.9 <= median_predicted_apogee <= max_apogee * 1.1

        # Check if we have extended the airbrakes at least once
        # specially on subscale flights, where coast phase is very short anyway.
        # We should hit target apogee, and then deploy airbrakes:
        assert {
            ServoExtension.MIN_EXTENSION,
            ServoExtension.MIN_NO_BUZZ,
            ServoExtension.MAX_EXTENSION,
            ServoExtension.MAX_NO_BUZZ,
        }.issuperset(set(coast_state.extensions))

        # ------- FREE FALL STATE -------
        if launch_name == "purple_launch":
            # High errors for this flight, because we don't have good rotation data.
            assert free_fall_state.min_velocity <= -300.0
        else:
            # we have chute deployment, so we shouldn't go that fast
            assert free_fall_state.min_velocity >= -30.0
        assert free_fall_state.max_velocity <= 0.0
        # max altitude of both states should be about the same
        assert coast_state.max_altitude == pytest.approx(free_fall_state.max_altitude, rel=5)
        # free fall should be close to ground:
        assert free_fall_state.min_altitude <= GROUND_ALTITUDE_METERS + 10.0
        # Assert that only MIN_EXTENSION and MIN_NO_BUZZ are in the extensions list:
        assert (
            ServoExtension.MIN_EXTENSION in free_fall_state.extensions
            or ServoExtension.MIN_NO_BUZZ in free_fall_state.extensions
        )

        # ------- LANDED STATE -------
        if launch_name != "purple_launch":
            # Generated data for simulated landing for interest launcH:
            landed_state = states_dict.LandedState
            assert (
                landed_state.max_avg_vertical_acceleration
                >= LANDED_ACCELERATION_METERS_PER_SECOND_SQUARED
            )
            assert landed_state.max_velocity <= 0.1
            assert landed_state.min_altitude <= GROUND_ALTITUDE_METERS
            assert landed_state.max_altitude <= GROUND_ALTITUDE_METERS + 10.0
            # Assert that only MIN_EXTENSION and MIN_NO_BUZZ are in the extensions list:
            # Unfortunately, since our sim is that fast, the thread to execute MIN_NO_BUZZ doesn't
            # trigger
            assert (
                ServoExtension.MIN_EXTENSION in landed_state.extensions
                or ServoExtension.MIN_NO_BUZZ in landed_state.extensions
            )

        # Now let's check if everything was logged correctly:
        # somewhat of a duplicate of test_logger.py:

        with ab.logger.log_path.open() as f:
            reader = csv.DictReader(f)
            # Check if all headers were logged:
            headers = reader.fieldnames
            assert list(headers) == list(LoggerDataPacket.__annotations__)

            # Let's just test the first line (excluding the headers) for a few things:
            line = next(reader)

            # Check if we round our values to 8 decimal places:
            accel: str = line["estLinearAccelX"] or line["scaledAccelX"]  # raw or est data
            assert accel.count(".") == 1
            assert len(accel.split(".")[1]) == 8

            # Check if the timestamp is a valid and in nanoseconds:
            timestamp: str = line["timestamp"]
            assert timestamp.isdigit()
            assert int(timestamp) > 1e9

            # Check if the state field has only a single letter:
            state: str = line["state_letter"]
            assert len(state) == 1

            line_number = 0
            batch_number = 0
            state_list = []
            pred_apogees_in_coast = []
            uncertainities_in_coast = []

            for row in reader:
                line_number += 1
                state: str = row["state_letter"]
                extension: str = row["set_extension"]
                is_est_data_packet: bool = row["estLinearAccelX"] != ""

                if state not in state_list:
                    state_list.append(state)

                # Check if we logged convergence params in CoastState:
                if state == "C":
                    if row["predicted_apogee"]:
                        pred_apogees_in_coast.append(row["predicted_apogee"])
                    if row["uncertainty_threshold_1"]:
                        uncertainities_in_coast.append(row["uncertainty_threshold_1"])
                # else:
                #     assert row["predicted_apogee"] == ""
                #     assert row["uncertainty_threshold_1"] == ""

                # Check if we logged our main calculations for estimated data packets:
                if is_est_data_packet:
                    assert row["vertical_velocity"] != ""
                    assert row["current_altitude"] != ""
                    assert row["vertical_acceleration"] != ""

                # Check if the extension is a float:
                assert float(extension) in [
                    ServoExtension.MIN_EXTENSION.value,
                    ServoExtension.MAX_EXTENSION.value,
                    ServoExtension.MIN_NO_BUZZ.value,
                    ServoExtension.MAX_NO_BUZZ.value,
                ]

                batch_number = int(row["batch_number"])

            # Check if we have a lot of lines in the log file:
            # arbitrary value, depends on length of log buffer and flight data.
            assert line_number > 80_000

            # More than 1000 iterations:
            assert batch_number > 1000

            # Predicted apogees and uncertainties should be logged in CoastState:
            assert pred_apogees_in_coast
            assert uncertainities_in_coast
            assert len(uncertainities_in_coast) >= len(pred_apogees_in_coast)

            # Check if all states were logged:
            assert state_list == ["S", "M", "C", "F", "L"]<|MERGE_RESOLUTION|>--- conflicted
+++ resolved
@@ -160,27 +160,16 @@
         free_fall_state = states_dict.FreeFallState
 
         # Now let's check if the values in each state are as expected:
-<<<<<<< HEAD
         assert standby_state.min_velocity == pytest.approx(0.0, abs=0.1)
         assert standby_state.max_velocity <= TAKEOFF_VELOCITY_METERS_PER_SECOND
         assert standby_state.min_altitude >= -6.0  # might be negative due to noise/flakiness
-        assert standby_state.max_altitude <= TAKEOFF_HEIGHT_METERS
         assert not any(standby_state.apogee_prediction)
         # Assert that only MIN_EXTENSION and MIN_NO_BUZZ are in the extensions list:
         assert (
-            ServoExtension.MIN_EXTENSION in standby_state.extensions
-            or ServoExtension.MIN_NO_BUZZ in standby_state.extensions
+            standby_state.min_avg_vertical_acceleration <= TAKEOFF_ACCEL_METERS_PER_SECOND_SQUARED
         )
-=======
-        assert stand_by_state.min_velocity == pytest.approx(0.0, abs=0.1)
-        assert stand_by_state.max_velocity <= TAKEOFF_VELOCITY_METERS_PER_SECOND
-        assert stand_by_state.min_altitude >= -6.0  # might be negative due to noise/flakiness
-        assert (
-            stand_by_state.min_avg_vertical_acceleration <= TAKEOFF_ACCEL_METERS_PER_SECOND_SQUARED
-        )
-        assert not any(stand_by_state.apogee_prediction)
-        assert all(ext == ServoExtension.MIN_EXTENSION for ext in stand_by_state.extensions)
->>>>>>> 7a56b64f
+        assert not any(standby_state.apogee_prediction)
+        assert all(ext == ServoExtension.MIN_EXTENSION for ext in standby_state.extensions)
 
         assert motor_burn_state.max_velocity >= TAKEOFF_VELOCITY_METERS_PER_SECOND
         assert motor_burn_state.max_avg_vertical_acceleration >= 90.0
