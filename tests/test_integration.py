"""Tests the full integration of the airbrakes system. This is done by reading data from a previous
launch and manually verifying the data output by the code. This test will run at full speed in the
CI. To run it in real time, see `main.py` or instructions in the `README.md`."""

import csv
import statistics
import types

import msgspec
import pytest

from airbrakes.airbrakes import AirbrakesContext
<<<<<<< HEAD
from airbrakes.data_handling.packets.logger_data_packet import LoggedDataPacket
from constants import (
    GROUND_ALTITUDE,
    LANDED_SPEED,
    TAKEOFF_HEIGHT,
    TAKEOFF_VELOCITY,
=======
from airbrakes.constants import (
    GROUND_ALTITUDE_METERS,
    LANDED_ACCELERATION_METERS_PER_SECOND_SQUARED,
    TAKEOFF_HEIGHT_METERS,
    TAKEOFF_VELOCITY_METERS_PER_SECOND,
>>>>>>> 5af32dd6
    ServoExtension,
)
from airbrakes.data_handling.logged_data_packet import LoggedDataPacket

SNAPSHOT_INTERVAL = 0.001  # seconds


class StateInformation(msgspec.Struct):
    """Records the values achieved by the airbrakes system in a particular state."""

    min_velocity: float | None = None
    max_velocity: float | None = None
    extensions: list[float] = []
    min_altitude: float | None = None
    max_altitude: float | None = None
    min_avg_vertical_acceleration: float | None = None
    max_avg_vertical_acceleration: float | None = None
    apogee_prediction: list[float] = []


class TestIntegration:
    """Tests the full integration of the airbrakes system by using previous launch data."""

    # general method of testing this is capturing the state of the system at different points in
    # time and verifying that the state is as expected at each point in time.
    def test_update(
        self,
        logger,
        mock_imu,
        data_processor,
        servo,
        apogee_predictor,
        request,
        target_altitude,
        monkeypatch,
    ):
        """Tests whether the whole system works, i.e. state changes, correct logged data, etc."""
        # We will be inspecting the state of the system at different points in time.
        # The state of the system is given as a dictionary, with the keys being the "State",
        # values being StateInformation, which will note information about that state.
        # Example:
        # {
        # "StandbyState": StateInformation(min_velocity=0.0, max_velocity=0.0,
        #           extensions=[0.0, ...], min_altitude=0.0, max_altitude=0.0),
        #  ...
        # }

        # request.node.name is the name of the test function, e.g. test_update[interest_launch]
        launch_name = request.node.name.split("[")[-1].strip("]")

        # Since TARGET_ALTITUDE_METERS is bound locally to the importing module, we have to patch it
        # here. Simply doing constants.TARGET_ALTITUDE_METERS = target_altitude will only change it
        # here, and not in the actual state module.

        monkeypatch.setattr("airbrakes.state.TARGET_ALTITUDE_METERS", target_altitude)

        states_dict: dict[str, StateInformation] = {}

        ab = AirbrakesContext(servo, mock_imu, logger, data_processor, apogee_predictor)

        # Start testing!
        snap_start_timer = ab.data_processor.current_timestamp
        ab.start()

        # Run until the patched method in our IMU has finished (i.e. the data is exhausted)
        while ab.imu._data_fetch_process.is_alive():
            ab.update()
            if ab.data_processor.current_timestamp - snap_start_timer >= SNAPSHOT_INTERVAL:
                if ab.state.name not in states_dict:
                    # Reset the current state velocities and altitudes
                    states_dict[ab.state.name] = StateInformation(extensions=[ab.current_extension])

                # Let's update all our values:
                state_info = states_dict[ab.state.name]

                # During the first snapshot of a state, we set values to the current values
                if state_info.min_velocity is None:
                    state_info.min_velocity = ab.data_processor.vertical_velocity
                    state_info.max_velocity = ab.data_processor.vertical_velocity
                    state_info.max_altitude = ab.data_processor.current_altitude
                    state_info.min_altitude = ab.data_processor.current_altitude
                    state_info.min_avg_vertical_acceleration = (
                        ab.data_processor.average_vertical_acceleration
                    )
                    state_info.max_avg_vertical_acceleration = (
                        ab.data_processor.average_vertical_acceleration
                    )
                    state_info.apogee_prediction.append(ab.apogee_predictor.apogee)

                state_info.min_velocity = min(
                    ab.data_processor.vertical_velocity, state_info.min_velocity
                )
                state_info.min_altitude = min(
                    ab.data_processor.current_altitude, state_info.min_altitude
                )
                state_info.extensions.append(ab.current_extension)
                state_info.max_velocity = max(
                    ab.data_processor.vertical_velocity, state_info.max_velocity
                )
                state_info.max_altitude = max(
                    ab.data_processor.current_altitude, state_info.max_altitude
                )
                state_info.min_avg_vertical_acceleration = min(
                    ab.data_processor.average_vertical_acceleration,
                    state_info.min_avg_vertical_acceleration,
                )
                state_info.max_avg_vertical_acceleration = max(
                    ab.data_processor.average_vertical_acceleration,
                    state_info.max_avg_vertical_acceleration,
                )

                state_info.apogee_prediction.append(ab.apogee_predictor.apogee)

                # Update the state information in the dictionary
                states_dict[ab.state.name] = state_info

                # Reset the snapshot timer
                snap_start_timer = ab.data_processor.current_timestamp

        # Stop the airbrakes system after the data is exhausted from the csv file:
        ab.stop()

        # Let's validate our data!

        # Check we have all the states:
        assert len(states_dict) == 5
        # Order of states matters!
        assert list(states_dict.keys()) == [
            "StandbyState",
            "MotorBurnState",
            "CoastState",
            "FreeFallState",
            "LandedState",
        ]
        states_dict = types.SimpleNamespace(**states_dict)
        standby_state = states_dict.StandbyState
        motor_burn_state = states_dict.MotorBurnState
        coast_state = states_dict.CoastState
        free_fall_state = states_dict.FreeFallState

        # Now let's check if the values in each state are as expected:
<<<<<<< HEAD
        # ------- STANDBY STATE -------
        assert standby_state.min_velocity == pytest.approx(0.0, abs=0.1)
        assert standby_state.max_velocity <= TAKEOFF_VELOCITY
        assert standby_state.min_altitude >= -6.0  # might be negative due to noise/flakiness
        assert standby_state.max_altitude <= TAKEOFF_HEIGHT
        assert not any(standby_state.apogee_prediction)
        # Assert that only MIN_EXTENSION and MIN_NO_BUZZ are in the extensions list:
        assert (
            ServoExtension.MIN_EXTENSION in standby_state.extensions
            or ServoExtension.MIN_NO_BUZZ in standby_state.extensions
        )

        # ------- MOTOR BURN STATE -------
        assert motor_burn_state.min_velocity >= TAKEOFF_VELOCITY
=======
        assert stand_by_state.min_velocity == pytest.approx(0.0, abs=0.1)
        assert stand_by_state.max_velocity <= TAKEOFF_VELOCITY_METERS_PER_SECOND
        assert stand_by_state.min_altitude >= -6.0  # might be negative due to noise/flakiness
        assert stand_by_state.max_altitude <= TAKEOFF_HEIGHT_METERS
        assert not any(stand_by_state.apogee_prediction)
        assert all(ext == ServoExtension.MIN_EXTENSION for ext in stand_by_state.extensions)

        assert motor_burn_state.min_velocity >= TAKEOFF_VELOCITY_METERS_PER_SECOND
        assert motor_burn_state.max_avg_vertical_acceleration >= 90.0
>>>>>>> 5af32dd6
        assert motor_burn_state.max_velocity <= 300.0  # arbitrary value, we haven't hit Mach 1
        assert motor_burn_state.min_altitude >= -2.5  # detecting takeoff from velocity data
        assert motor_burn_state.max_altitude >= TAKEOFF_HEIGHT_METERS
        assert motor_burn_state.max_altitude <= 500.0  # Our motor burn time isn't usually that long
        assert not any(motor_burn_state.apogee_prediction)
        # Assert that only MIN_EXTENSION and MIN_NO_BUZZ are in the extensions list:
        assert (
            ServoExtension.MIN_EXTENSION in motor_burn_state.extensions
            or ServoExtension.MIN_NO_BUZZ in motor_burn_state.extensions
        )

        # ------- COAST STATE -------
        # our coasting velocity be fractionally higher than motor burn velocity due to data
        # processing time (does not actually happen in real life)
        assert (coast_state.max_velocity - 15) <= motor_burn_state.max_velocity
        assert coast_state.min_velocity <= 11.0  # velocity around apogee should be low
        assert coast_state.min_altitude >= motor_burn_state.max_altitude
        assert coast_state.max_altitude <= target_altitude + 100
        apogee_pred_list = coast_state.apogee_prediction
        # Check that our apogee prediction is within 10% of the target altitude
        median_predicted_apogee = statistics.median(apogee_pred_list)
        max_apogee = coast_state.max_altitude
        assert max_apogee * 0.9 <= median_predicted_apogee <= max_apogee * 1.1

        # Check if we have extended the airbrakes at least once
        # specially on subscale flights, where coast phase is very short anyway.
        # We should hit target apogee, and then deploy airbrakes:
        assert {
            ServoExtension.MIN_EXTENSION,
            ServoExtension.MIN_NO_BUZZ,
            ServoExtension.MAX_EXTENSION,
            ServoExtension.MAX_NO_BUZZ,
        }.issuperset(set(coast_state.extensions))

        # ------- FREE FALL STATE -------
        if launch_name == "purple_launch":
            # High errors for this flight, because we don't have good rotation data.
            assert free_fall_state.min_velocity <= -300.0
        else:
            # we have chute deployment, so we shouldn't go that fast
            assert free_fall_state.min_velocity >= -30.0
        assert free_fall_state.max_velocity <= 0.0
        # max altitude of both states should be about the same
        assert coast_state.max_altitude == pytest.approx(free_fall_state.max_altitude, rel=5)
        # free fall should be close to ground:
<<<<<<< HEAD
        assert free_fall_state.min_altitude <= GROUND_ALTITUDE + 10.0
        # Assert that only MIN_EXTENSION and MIN_NO_BUZZ are in the extensions list:
        assert (
            ServoExtension.MIN_EXTENSION in free_fall_state.extensions
            or ServoExtension.MIN_NO_BUZZ in free_fall_state.extensions
        )

        # ------- LANDED STATE -------
        if launch_name != "purple_launch":
            # Generated data for simulated landing for interest launcH:
            landed_state = states_dict.LandedState
            assert landed_state.min_velocity >= -LANDED_SPEED
            assert landed_state.max_velocity <= 0.1
            assert landed_state.min_altitude <= GROUND_ALTITUDE
            assert landed_state.max_altitude <= GROUND_ALTITUDE + 10.0
            # Assert that only MIN_EXTENSION and MIN_NO_BUZZ are in the extensions list:
            # Unfortunately, since our sim is that fast, the thread to execute MIN_NO_BUZZ doesn't
            # trigger
            assert (
                ServoExtension.MIN_EXTENSION in landed_state.extensions
                or ServoExtension.MIN_NO_BUZZ in landed_state.extensions
            )
=======
        assert free_fall_state.min_altitude <= GROUND_ALTITUDE_METERS + 10.0
        assert all(ext == ServoExtension.MIN_EXTENSION for ext in free_fall_state.extensions)

        # Check landed state values:
        landed_state = states_dict.LandedState
        assert (
            landed_state.max_avg_vertical_acceleration
            >= LANDED_ACCELERATION_METERS_PER_SECOND_SQUARED
        )
        assert landed_state.min_altitude <= GROUND_ALTITUDE_METERS
        assert landed_state.max_altitude <= GROUND_ALTITUDE_METERS + 10.0
        assert all(ext == ServoExtension.MIN_EXTENSION for ext in landed_state.extensions)
>>>>>>> 5af32dd6

        # Now let's check if everything was logged correctly:
        # some what of a duplicate of test_logger.py:

        with ab.logger.log_path.open() as f:
            reader = csv.DictReader(f)
            # Check if all headers were logged:
            headers = reader.fieldnames
            assert list(headers) == list(LoggedDataPacket.__annotations__)

            # Let's just test the first line (excluding the headers) for a few things:
            line = next(reader)

            # Check if we round our values to 8 decimal places:
            accel: str = line["estLinearAccelX"] or line["scaledAccelX"]  # raw or est data
            assert accel.count(".") == 1
            assert len(accel.split(".")[1]) == 8

            # Check if the timestamp is a valid and in nanoseconds:
            timestamp: str = line["timestamp"]
            assert timestamp.isdigit()
            assert int(timestamp) > 1e9

            # Check if the state field has only a single letter:
            state: str = line["state"]
            assert len(state) == 1

            line_number = 0
            state_list = []
            for row in reader:
                line_number += 1
                state: str = row["state"]
                extension: str = row["extension"]
                is_est_data_packet: bool = row["estLinearAccelX"] != ""

                if state not in state_list:
                    state_list.append(state)

                # Check if we logged convergence params in CoastState:
                if state == "C" and row["fetched_imu_packets"] != "":
                    assert row["uncertainity_threshold_1"] != ""
                    assert row["predicted_apogee"] != ""

                # Check if we logged our main calculations for estimated data packets:
                if is_est_data_packet:
                    assert row["vertical_velocity"] != ""
                    assert row["current_altitude"] != ""
                    assert row["vertical_acceleration"] != ""

                # Check if the extension is a float:
                assert float(extension) in [
                    ServoExtension.MIN_EXTENSION.value,
                    ServoExtension.MAX_EXTENSION.value,
                    ServoExtension.MIN_NO_BUZZ.value,
                    ServoExtension.MAX_NO_BUZZ.value,
                ]

            # Check if we have a lot of lines in the log file:
            # arbitrary value, depends on length of log buffer and flight data.
            assert line_number > 80_000

            # Check if all states were logged:
            assert state_list == ["S", "M", "C", "F", "L"]<|MERGE_RESOLUTION|>--- conflicted
+++ resolved
@@ -10,23 +10,14 @@
 import pytest
 
 from airbrakes.airbrakes import AirbrakesContext
-<<<<<<< HEAD
-from airbrakes.data_handling.packets.logger_data_packet import LoggedDataPacket
-from constants import (
-    GROUND_ALTITUDE,
-    LANDED_SPEED,
-    TAKEOFF_HEIGHT,
-    TAKEOFF_VELOCITY,
-=======
 from airbrakes.constants import (
     GROUND_ALTITUDE_METERS,
     LANDED_ACCELERATION_METERS_PER_SECOND_SQUARED,
     TAKEOFF_HEIGHT_METERS,
     TAKEOFF_VELOCITY_METERS_PER_SECOND,
->>>>>>> 5af32dd6
     ServoExtension,
 )
-from airbrakes.data_handling.logged_data_packet import LoggedDataPacket
+from airbrakes.data_handling.packets.logger_data_packet import LoggedDataPacket
 
 SNAPSHOT_INTERVAL = 0.001  # seconds
 
@@ -165,12 +156,10 @@
         free_fall_state = states_dict.FreeFallState
 
         # Now let's check if the values in each state are as expected:
-<<<<<<< HEAD
-        # ------- STANDBY STATE -------
         assert standby_state.min_velocity == pytest.approx(0.0, abs=0.1)
-        assert standby_state.max_velocity <= TAKEOFF_VELOCITY
+        assert standby_state.max_velocity <= TAKEOFF_VELOCITY_METERS_PER_SECOND
         assert standby_state.min_altitude >= -6.0  # might be negative due to noise/flakiness
-        assert standby_state.max_altitude <= TAKEOFF_HEIGHT
+        assert standby_state.max_altitude <= TAKEOFF_HEIGHT_METERS
         assert not any(standby_state.apogee_prediction)
         # Assert that only MIN_EXTENSION and MIN_NO_BUZZ are in the extensions list:
         assert (
@@ -178,19 +167,8 @@
             or ServoExtension.MIN_NO_BUZZ in standby_state.extensions
         )
 
-        # ------- MOTOR BURN STATE -------
-        assert motor_burn_state.min_velocity >= TAKEOFF_VELOCITY
-=======
-        assert stand_by_state.min_velocity == pytest.approx(0.0, abs=0.1)
-        assert stand_by_state.max_velocity <= TAKEOFF_VELOCITY_METERS_PER_SECOND
-        assert stand_by_state.min_altitude >= -6.0  # might be negative due to noise/flakiness
-        assert stand_by_state.max_altitude <= TAKEOFF_HEIGHT_METERS
-        assert not any(stand_by_state.apogee_prediction)
-        assert all(ext == ServoExtension.MIN_EXTENSION for ext in stand_by_state.extensions)
-
         assert motor_burn_state.min_velocity >= TAKEOFF_VELOCITY_METERS_PER_SECOND
         assert motor_burn_state.max_avg_vertical_acceleration >= 90.0
->>>>>>> 5af32dd6
         assert motor_burn_state.max_velocity <= 300.0  # arbitrary value, we haven't hit Mach 1
         assert motor_burn_state.min_altitude >= -2.5  # detecting takeoff from velocity data
         assert motor_burn_state.max_altitude >= TAKEOFF_HEIGHT_METERS
@@ -236,8 +214,7 @@
         # max altitude of both states should be about the same
         assert coast_state.max_altitude == pytest.approx(free_fall_state.max_altitude, rel=5)
         # free fall should be close to ground:
-<<<<<<< HEAD
-        assert free_fall_state.min_altitude <= GROUND_ALTITUDE + 10.0
+        assert free_fall_state.min_altitude <= GROUND_ALTITUDE_METERS + 10.0
         # Assert that only MIN_EXTENSION and MIN_NO_BUZZ are in the extensions list:
         assert (
             ServoExtension.MIN_EXTENSION in free_fall_state.extensions
@@ -248,10 +225,13 @@
         if launch_name != "purple_launch":
             # Generated data for simulated landing for interest launcH:
             landed_state = states_dict.LandedState
-            assert landed_state.min_velocity >= -LANDED_SPEED
+            assert (
+                landed_state.max_avg_vertical_acceleration
+                >= LANDED_ACCELERATION_METERS_PER_SECOND_SQUARED
+            )
             assert landed_state.max_velocity <= 0.1
-            assert landed_state.min_altitude <= GROUND_ALTITUDE
-            assert landed_state.max_altitude <= GROUND_ALTITUDE + 10.0
+            assert landed_state.min_altitude <= GROUND_ALTITUDE_METERS
+            assert landed_state.max_altitude <= GROUND_ALTITUDE_METERS + 10.0
             # Assert that only MIN_EXTENSION and MIN_NO_BUZZ are in the extensions list:
             # Unfortunately, since our sim is that fast, the thread to execute MIN_NO_BUZZ doesn't
             # trigger
@@ -259,20 +239,6 @@
                 ServoExtension.MIN_EXTENSION in landed_state.extensions
                 or ServoExtension.MIN_NO_BUZZ in landed_state.extensions
             )
-=======
-        assert free_fall_state.min_altitude <= GROUND_ALTITUDE_METERS + 10.0
-        assert all(ext == ServoExtension.MIN_EXTENSION for ext in free_fall_state.extensions)
-
-        # Check landed state values:
-        landed_state = states_dict.LandedState
-        assert (
-            landed_state.max_avg_vertical_acceleration
-            >= LANDED_ACCELERATION_METERS_PER_SECOND_SQUARED
-        )
-        assert landed_state.min_altitude <= GROUND_ALTITUDE_METERS
-        assert landed_state.max_altitude <= GROUND_ALTITUDE_METERS + 10.0
-        assert all(ext == ServoExtension.MIN_EXTENSION for ext in landed_state.extensions)
->>>>>>> 5af32dd6
 
         # Now let's check if everything was logged correctly:
         # some what of a duplicate of test_logger.py:
