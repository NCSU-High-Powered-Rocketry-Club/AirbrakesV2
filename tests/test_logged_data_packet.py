--- conflicted
+++ resolved
@@ -92,13 +92,8 @@
         )
 
         packet.set_processed_data_packet_attributes(proc_data_packet)
-<<<<<<< HEAD
-        assert packet.current_altitude == 1.0923457654
-        assert packet.velocity == 1.6768972567
-=======
         assert packet.current_altitude == "1.09234577"
-        assert packet.speed == "1.67689726"
->>>>>>> e4b89ec3
+        assert packet.velocity == "1.67689726"
         assert packet.timestamp == 0.0
         assert packet.state == "test"
         assert packet.extension == 0.0
