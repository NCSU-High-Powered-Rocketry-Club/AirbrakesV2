import threading
import time

import pytest

from airbrakes.airbrakes import AirbrakesContext
from airbrakes.constants import (
    APOGEE_PREDICTION_MIN_PACKETS,
    IMU_TIMEOUT_SECONDS,
    SERVO_DELAY_SECONDS,
    ServoExtension,
)
from airbrakes.hardware.camera import Camera
from airbrakes.mock.display import FlightDisplay
from airbrakes.state import CoastState, StandbyState
from airbrakes.telemetry.apogee_predictor import ApogeePredictor
from airbrakes.telemetry.data_processor import IMUDataProcessor
from airbrakes.telemetry.packets.apogee_predictor_data_packet import ApogeePredictorDataPacket
from airbrakes.telemetry.packets.context_data_packet import ContextDataPacket
from airbrakes.telemetry.packets.imu_data_packet import EstimatedDataPacket
from tests.auxil.utils import (
    make_apogee_predictor_data_packet,
    make_est_data_packet,
    make_processor_data_packet,
    make_raw_data_packet,
)


class TestAirbrakesContext:
    """Tests the AirbrakesContext class"""

    def test_slots(self, airbrakes):
        inst = airbrakes
        for attr in inst.__slots__:
            assert getattr(inst, attr, "err") != "err", f"got extra slot '{attr}'"

    def test_init(
        self, airbrakes, logger, imu, servo, data_processor, apogee_predictor, mock_camera
    ):
        assert airbrakes.logger == logger
        assert airbrakes.servo == servo
        assert airbrakes.imu == imu
        assert airbrakes.apogee_predictor == apogee_predictor
        assert airbrakes.camera == mock_camera
        assert airbrakes.servo.current_extension == ServoExtension.MIN_EXTENSION
        assert airbrakes.data_processor == data_processor
        assert isinstance(airbrakes.data_processor, IMUDataProcessor)
        assert isinstance(airbrakes.state, StandbyState)
        assert isinstance(airbrakes.apogee_predictor, ApogeePredictor)
        assert isinstance(airbrakes.camera, Camera)
        assert not airbrakes.shutdown_requested
        assert not airbrakes.est_data_packets

    def test_set_extension(self, airbrakes):
        # Hardcoded calculated values, based on MIN_EXTENSION and MAX_EXTENSION in constants.py
        airbrakes.extend_airbrakes()
        assert airbrakes.servo.current_extension == ServoExtension.MAX_EXTENSION
        time.sleep(SERVO_DELAY_SECONDS + 0.1)  # wait for servo to extend
        assert airbrakes.servo.current_extension == ServoExtension.MAX_NO_BUZZ
        airbrakes.retract_airbrakes()
        assert airbrakes.servo.current_extension == ServoExtension.MIN_EXTENSION
        time.sleep(SERVO_DELAY_SECONDS + 0.1)  # wait for servo to extend
        assert airbrakes.servo.current_extension == ServoExtension.MIN_NO_BUZZ

    def test_start(self, airbrakes):
        airbrakes.start()
        assert airbrakes.imu.is_running
        assert airbrakes.logger.is_running
        assert airbrakes.apogee_predictor.is_running
        # assert airbrakes.camera.is_running
        airbrakes.stop()

    def test_stop_simple(self, airbrakes):
        airbrakes.start()
        airbrakes.stop()
        assert not airbrakes.imu.is_running
        assert not airbrakes.logger.is_running
        assert not airbrakes.imu._running.value
        assert not airbrakes.imu._data_fetch_process.is_alive()
        assert not airbrakes.logger._log_process.is_alive()
        assert not airbrakes.apogee_predictor.is_running
        assert not airbrakes.camera.is_running
        assert airbrakes.servo.current_extension == ServoExtension.MIN_EXTENSION  # set to "0"
        assert airbrakes.shutdown_requested
        airbrakes.stop()  # Stop again to test idempotency

    def test_airbrakes_ctrl_c_clean_exit_simple(self, airbrakes):
        """Tests whether the AirbrakesContext handles ctrl+c events correctly."""
        airbrakes.start()

        try:
            raise KeyboardInterrupt  # send a KeyboardInterrupt to test __exit__
        except KeyboardInterrupt:
            airbrakes.stop()

        assert not airbrakes.imu.is_running
        assert not airbrakes.logger.is_running
        assert not airbrakes.apogee_predictor.is_running
        assert not airbrakes.camera.is_running
        assert airbrakes.shutdown_requested

    def test_airbrakes_ctrl_c_exception(self, airbrakes):
        """Tests whether the AirbrakesContext handles unknown exceptions."""

        airbrakes.start()
        try:
            raise ValueError("some error in main loop")
        except (KeyboardInterrupt, ValueError):
            pass
        finally:
            airbrakes.stop()

        assert not airbrakes.imu.is_running
        assert not airbrakes.logger.is_running
        assert not airbrakes.apogee_predictor.is_running
        assert not airbrakes.camera.is_running
        assert airbrakes.shutdown_requested

    def test_airbrakes_update(
        self,
        monkeypatch,
        random_data_mock_imu,
        airbrakes,
    ):
        """Tests whether the Airbrakes update method works correctly by calling the relevant methods

        1. Mock fetching of data packets
        2. Test whether the data processor gets only estimated data packets
        3. Test whether the state machine is updated
        4. Test whether the logger logs the correct data (with correct number and order of packets)
        """
        calls = []
        asserts = []

        def data_processor_update(self, est_data_packets):
            # monkeypatched method of IMUDataProcessor
            calls.append("update called")
            self._data_packets = est_data_packets
            # Length of these lists must be equal to the number of estimated data packets for
            # get_processed_data() to work correctly
            self._current_altitudes = [0.0] * len(est_data_packets)
            self._vertical_velocities = [0.0] * len(est_data_packets)
            self._rotated_accelerations = [0.0] * len(est_data_packets)
            self._time_differences = [0.0] * len(est_data_packets)

        def state(self):
            # monkeypatched method of State
            calls.append("state update called")
            if isinstance(self.context.state, CoastState):
                self.context.predict_apogee()
                self.context.servo.current_extension = ServoExtension.MAX_EXTENSION

        def log(self, ctx_dp, servo_dp, imu_data_packets, processor_data_packets, apg_dps):
            # monkeypatched method of Logger
            calls.append("log called")
            asserts.append(len(imu_data_packets) > 10)
            asserts.append(isinstance(ctx_dp, ContextDataPacket))
            asserts.append(
                ctx_dp.state_letter == "C"
                and ctx_dp.retrieved_imu_packets >= 1
                and ctx_dp.queued_imu_packets > 0
                and ctx_dp.apogee_predictor_queue_size >= 0
                and ctx_dp.imu_packets_per_cycle >= 0  # mock imus will be 0
                and ctx_dp.update_timestamp_ns == pytest.approx(time.time_ns(), rel=1e9)
            )
            asserts.append(servo_dp.set_extension == str(ServoExtension.MAX_EXTENSION.value))
            asserts.append(imu_data_packets[0].timestamp == pytest.approx(time.time_ns(), rel=1e9))
            asserts.append(processor_data_packets[0].current_altitude == 0.0)
            asserts.append(isinstance(apg_dps, list))
            asserts.append(len(apg_dps) >= 0)
            asserts.append(apg_dps[-1] == make_apogee_predictor_data_packet())
            # More testing of whether we got ApogeePredictorDataPackets is done in
            # `test_airbrakes_receives_apogee_predictor_packets`. The reason why it wasn't tested
            # here is because state.update() is called before apogee_predictor.update(), so the
            # packets aren't sent to the apogee predictor for prediction.

        def apogee_update(self, processor_data_packets):
            calls.append("apogee update called")

        def get_prediction_data_packets(self):
            calls.append("get_prediction_data_packets called")
            return [make_apogee_predictor_data_packet()]

        mocked_airbrakes = airbrakes
        mocked_airbrakes.imu = random_data_mock_imu
        mocked_airbrakes.state = CoastState(
            mocked_airbrakes
        )  # Set to coast state to test apogee update
        mocked_airbrakes.start()

        time.sleep(0.01)  # Sleep a bit so that the IMU queue is being filled

        assert mocked_airbrakes.imu._packet_queue.qsize() > 0
        assert mocked_airbrakes.state.name == "CoastState"
        assert mocked_airbrakes.data_processor._last_data_packet is None

        monkeypatch.setattr(airbrakes.data_processor.__class__, "update", data_processor_update)
        monkeypatch.setattr(airbrakes.apogee_predictor.__class__, "update", apogee_update)
        monkeypatch.setattr(mocked_airbrakes.state.__class__, "update", state)
        monkeypatch.setattr(airbrakes.logger.__class__, "log", log)
        monkeypatch.setattr(
            airbrakes.apogee_predictor.__class__,
            "get_prediction_data_packets",
            get_prediction_data_packets,
        )

        # Let's call .update() and check if stuff was called and/or changed:
        mocked_airbrakes.update()

        assert len(calls) == 5
        assert calls == [
            "update called",
            "get_prediction_data_packets called",
            "state update called",
            "apogee update called",
            "log called",
        ]
        assert all(asserts)
        assert mocked_airbrakes.last_apogee_predictor_packet == make_apogee_predictor_data_packet()

        mocked_airbrakes.stop()

    def test_stop_with_random_data_imu_and_update(
        self, airbrakes: AirbrakesContext, random_data_mock_imu
    ):
        """Tests stopping of the airbrakes system while we are using the IMU and
        calling airbrakes.update().
        """
        airbrakes.imu = random_data_mock_imu
        has_airbrakes_stopped = threading.Event()
        started_thread = False

        def stop_airbrakes():
            airbrakes.stop()  # Happens when LandedState requests shutdown in the real flight
            has_airbrakes_stopped.set()

        airbrakes.start()

        while not airbrakes.shutdown_requested:
            airbrakes.update()

            if not started_thread:
                started_thread = True
                stop_airbrakes_thread = threading.Timer(0.1, stop_airbrakes)
                stop_airbrakes_thread.start()

        # Wait for the airbrakes to stop. If the stopping took too long, that means something is
        # wrong with the stopping process. We don't want to hit the "just in case" timeout
        # in `get_imu_data_packets`.
        has_airbrakes_stopped.wait(IMU_TIMEOUT_SECONDS - 0.4)
        assert not airbrakes.imu.is_running
        assert not airbrakes.logger.is_running
        assert not airbrakes.apogee_predictor.is_running
        assert not airbrakes.imu._running.value
        assert not airbrakes.imu._data_fetch_process.is_alive()
        assert not airbrakes.logger._log_process.is_alive()
        assert not airbrakes.apogee_predictor._prediction_process.is_alive()
        assert airbrakes.servo.current_extension in (
            ServoExtension.MIN_EXTENSION,
            ServoExtension.MIN_NO_BUZZ,
        )

        # Open the file and check if we have a large number of lines:
        with airbrakes.logger.log_path.open() as file:
            lines = file.readlines()
            assert len(lines) > 100

    def test_stop_with_display_and_update_loop(
        self, airbrakes: AirbrakesContext, random_data_mock_imu, mocked_args_parser, capsys
    ):
        """Tests stopping of the airbrakes system while we are using the IMU, the flight display,
        and calling airbrakes.update().
        """
        airbrakes.imu = random_data_mock_imu
        fd = FlightDisplay(context=airbrakes, start_time=time.time(), args=mocked_args_parser)
        has_airbrakes_stopped = threading.Event()
        started_thread = False

        def stop_airbrakes():
            fd.end_mock_interrupted.set()
            fd.stop()
            airbrakes.stop()  # Happens when LandedState requests shutdown in the real flight
            has_airbrakes_stopped.set()

        airbrakes.start()
        fd.start()

        while not airbrakes.shutdown_requested:
            airbrakes.update()

            if not started_thread:
                started_thread = True
                stop_airbrakes_thread = threading.Timer(0.1, stop_airbrakes)
                stop_airbrakes_thread.start()

        # Wait for the airbrakes to stop. If the stopping took too long, that means something is
        # wrong with the stopping process. We don't want to hit the "just in case" timeout
        # in `get_imu_data_packets`.
        has_airbrakes_stopped.wait(IMU_TIMEOUT_SECONDS - 0.4)
        assert not airbrakes.imu.is_running
        assert not airbrakes.logger.is_running
        assert not airbrakes.apogee_predictor.is_running
        assert not airbrakes.imu._running.value
        assert not airbrakes.camera.is_running
        assert not airbrakes.imu._data_fetch_process.is_alive()
        assert not airbrakes.logger._log_process.is_alive()
        assert not airbrakes.apogee_predictor._prediction_process.is_alive()
        assert not airbrakes.camera.camera_control_process.is_alive()
        assert airbrakes.servo.current_extension in (
            ServoExtension.MIN_EXTENSION,
            ServoExtension.MIN_NO_BUZZ,
        )

        assert not fd._running

        # Open the file and check if we have a large number of lines:
        with airbrakes.logger.log_path.open() as file:
            lines = file.readlines()
            assert len(lines) > 100

        # Check display output:
        captured = capsys.readouterr()
        assert "REPLAY INFO" in captured.out

    def test_airbrakes_sends_packets_to_apogee_predictor(
        self,
        monkeypatch,
        idle_mock_imu,
        logger,
        airbrakes,
    ):
        """Tests whether the airbrakes predict_apogee method works correctly by calling the
        relevant methods.

        1. Mock fetching of data packets
        2. Test whether the apogee predictor gets only estimated data packets and not duplicated
            data.
        """
        calls = []
        packets = []

        def fake_log(self, *args, **kwargs):
            pass

        def apogee_update(self, processor_data_packets):
            packets.extend(processor_data_packets)
            calls.append("apogee update called")

        airbrakes.imu = idle_mock_imu
        airbrakes.start()

        time.sleep(0.01)

        assert not airbrakes.imu._packet_queue.qsize()
        assert airbrakes.state.name == "StandbyState"
        assert airbrakes.data_processor._last_data_packet is None
        assert not airbrakes.apogee_predictor_data_packets

        monkeypatch.setattr(airbrakes.apogee_predictor.__class__, "update", apogee_update)
        monkeypatch.setattr(logger.__class__, "log", fake_log)

        # Insert 1 raw, then 2 estimated, then 1 raw data packet:
<<<<<<< HEAD
        raw_1 = make_raw_data_packet(timestamp=time.time())
        airbrakes.imu._packet_queue.put(raw_1)
=======
        raw_1 = make_raw_data_packet(timestamp=time.time_ns())
        airbrakes.imu._data_queue.put(raw_1)
>>>>>>> 3fdbe7d1
        time.sleep(0.001)  # Wait for queue to be filled, and airbrakes.update to process it
        airbrakes.update()
        # Check if we processed the raw data packet:
        assert list(airbrakes.imu_data_packets) == [raw_1]
        assert not airbrakes.est_data_packets
        assert len(airbrakes.processor_data_packets) == 0
        assert not airbrakes.apogee_predictor_data_packets
        # Let's call .predict_apogee() and check if stuff was called and/or changed:
        airbrakes.predict_apogee()
        assert not calls
        assert not packets

        # Insert 2 estimated data packet:
        # first_update():
        est_1 = make_est_data_packet(
            timestamp=int(1 + 1e9),
            estPressureAlt=20.0,
            estOrientQuaternionW=0.99,
            estOrientQuaternionX=0.1,
            estOrientQuaternionY=0.2,
            estOrientQuaternionZ=0.3,
        )
<<<<<<< HEAD
        est_2 = make_est_data_packet(timestamp=3.0 + 1e9, estPressureAlt=24.0)
        airbrakes.imu._packet_queue.put(est_1)
        airbrakes.imu._packet_queue.put(est_2)
=======
        est_2 = make_est_data_packet(timestamp=int(3 + 1e9), estPressureAlt=24.0)
        airbrakes.imu._data_queue.put(est_1)
        airbrakes.imu._data_queue.put(est_2)
>>>>>>> 3fdbe7d1
        time.sleep(0.001)
        airbrakes.update()
        time.sleep(0.01)
        # Check if we processed the estimated data packet:
        assert list(airbrakes.imu_data_packets) == [est_1, est_2]
        assert airbrakes.est_data_packets == [est_1, est_2]
        assert len(airbrakes.processor_data_packets) == 2
        assert airbrakes.processor_data_packets[-1].current_altitude == 2.0
        assert float(
            airbrakes.processor_data_packets[-1].time_since_last_data_packet
        ) == pytest.approx(2.0 + 1e-9, rel=1e1)
        # Let's call .predict_apogee() and check if stuff was called and/or changed:
        airbrakes.predict_apogee()
        assert len(calls) == 1
        assert calls == ["apogee update called"]
        assert len(packets) == 2
        assert packets[-1].current_altitude == 2.0

        # Insert 1 raw data packet:
<<<<<<< HEAD
        raw_2 = make_raw_data_packet(timestamp=time.time())
        airbrakes.imu._packet_queue.put(raw_2)
=======
        raw_2 = make_raw_data_packet(timestamp=time.time_ns())
        airbrakes.imu._data_queue.put(raw_2)
>>>>>>> 3fdbe7d1
        time.sleep(0.001)
        airbrakes.update()
        # Check if we processed the raw data packet:
        assert list(airbrakes.imu_data_packets) == [raw_2]
        assert not airbrakes.est_data_packets
        assert airbrakes.processor_data_packets[-1].current_altitude == 2.0
        assert float(
            airbrakes.processor_data_packets[-1].time_since_last_data_packet
        ) == pytest.approx(2.0 + 1e-9, rel=1e1)
        # Let's call .predict_apogee() and check if stuff was called and/or changed:
        airbrakes.predict_apogee()
        assert len(calls) == 1
        assert calls == ["apogee update called"]
        assert len(packets) == 2
        assert packets[-1].current_altitude == 2.0
        # That ensures that we don't send duplicate data to the predictor.

        airbrakes.stop()

    def test_airbrakes_receives_apogee_predictor_packets(
        self, airbrakes: AirbrakesContext, monkeypatch, random_data_mock_imu
    ):
        """Tests whether the airbrakes receives packets from the apogee predictor and that the
        attribute `predicted_apogee` is updated correctly."""

        monkeypatch.setattr("airbrakes.hardware.base_imu.MAX_FETCHED_PACKETS", 100)
        monkeypatch.setattr(airbrakes, "imu", random_data_mock_imu)

        airbrakes.start()
        time.sleep(0.01)
        # Need to assert that we have these many packets otherwise apogee prediction won't run:
<<<<<<< HEAD
        assert airbrakes.imu.packet_queue_size > APOGEE_PREDICTION_MIN_PACKETS
=======
        assert airbrakes.imu.queued_imu_packets > APOGEE_PREDICTION_MIN_PACKETS
>>>>>>> 3fdbe7d1

        # We have to do this convoluted manual way of updating instead of airbrakes.update() because
        # 1) faster-fifo does not guarantee that all packets will be fetched in a single get_many()
        # call.
        # 2) We don't want other things in airbrakes.update() to execute, like the state machine.
        est_packets = 0
        while est_packets < APOGEE_PREDICTION_MIN_PACKETS:
            fetched = airbrakes.imu.get_imu_data_packets()
            est_data_packets = [x for x in fetched if isinstance(x, EstimatedDataPacket)]
            airbrakes.est_data_packets.extend(est_data_packets)
            airbrakes.data_processor.update(est_data_packets)
            if est_data_packets:
                # Generate dummy pdps:
                pdps = [make_processor_data_packet() for _ in range(len(est_data_packets))]
                airbrakes.processor_data_packets.extend(pdps)
            est_packets += len(est_data_packets)

        # Now we will have enough packets to run the apogee predictor:
        airbrakes.predict_apogee()
        # Nothing should be fetched yet:
        assert not airbrakes.apogee_predictor_data_packets

        time.sleep(0.01)  # sleep so apogee prediction runs
        apg_packets = airbrakes.apogee_predictor.get_prediction_data_packets()
        airbrakes.apogee_predictor_data_packets.extend(apg_packets)
        airbrakes.last_apogee_predictor_packet = apg_packets[-1]

        airbrakes.stop()

        assert len(apg_packets) > 0
        ap_dp: ApogeePredictorDataPacket = apg_packets[0]
        assert isinstance(ap_dp, ApogeePredictorDataPacket)
        # Our apogee may or may not converge, depending on the number of packets/data in them,
        # so just check if we have some values:
        assert ap_dp.uncertainty_threshold_1
        assert ap_dp.uncertainty_threshold_2
        assert ap_dp.predicted_apogee is not None
        assert airbrakes.last_apogee_predictor_packet.predicted_apogee is not None

        # Test that a reset of the list of apogee_predictor_data_packets doesn't reset the
        # predicted_apogee attribute:
        airbrakes.apogee_predictor_data_packets = []
        assert airbrakes.last_apogee_predictor_packet.predicted_apogee is not None

    def test_generate_data_packets(self, airbrakes):
        """Tests whether the airbrakes generates the correct data packets for logging."""
        airbrakes.generate_data_packets()
        assert airbrakes.context_data_packet.state_letter == "S"
        assert airbrakes.context_data_packet.retrieved_imu_packets == 0
        assert airbrakes.context_data_packet.queued_imu_packets >= 0
        assert airbrakes.context_data_packet.apogee_predictor_queue_size >= 0
        assert airbrakes.context_data_packet.imu_packets_per_cycle >= 0
        assert airbrakes.context_data_packet.update_timestamp_ns == pytest.approx(
            time.time_ns(), rel=1e9
        )
        assert airbrakes.servo_data_packet.set_extension == str(ServoExtension.MIN_EXTENSION.value)

    def test_benchmark_airbrakes_update(self, airbrakes, benchmark, random_data_mock_imu):
        """Benchmark the update method of the airbrakes system."""
        ab = airbrakes
        ab.imu = random_data_mock_imu
        ab.start()
        time.sleep(0.05)  # Sleep a bit so that the IMU queue is being filled
        benchmark(airbrakes.update)
        ab.stop()<|MERGE_RESOLUTION|>--- conflicted
+++ resolved
@@ -190,7 +190,7 @@
 
         time.sleep(0.01)  # Sleep a bit so that the IMU queue is being filled
 
-        assert mocked_airbrakes.imu._packet_queue.qsize() > 0
+        assert mocked_airbrakes.imu._queued_imu_packets.qsize() > 0
         assert mocked_airbrakes.state.name == "CoastState"
         assert mocked_airbrakes.data_processor._last_data_packet is None
 
@@ -351,7 +351,7 @@
 
         time.sleep(0.01)
 
-        assert not airbrakes.imu._packet_queue.qsize()
+        assert not airbrakes.imu._queued_imu_packets.qsize()
         assert airbrakes.state.name == "StandbyState"
         assert airbrakes.data_processor._last_data_packet is None
         assert not airbrakes.apogee_predictor_data_packets
@@ -360,13 +360,8 @@
         monkeypatch.setattr(logger.__class__, "log", fake_log)
 
         # Insert 1 raw, then 2 estimated, then 1 raw data packet:
-<<<<<<< HEAD
-        raw_1 = make_raw_data_packet(timestamp=time.time())
-        airbrakes.imu._packet_queue.put(raw_1)
-=======
         raw_1 = make_raw_data_packet(timestamp=time.time_ns())
-        airbrakes.imu._data_queue.put(raw_1)
->>>>>>> 3fdbe7d1
+        airbrakes.imu._queued_imu_packets.put(raw_1)
         time.sleep(0.001)  # Wait for queue to be filled, and airbrakes.update to process it
         airbrakes.update()
         # Check if we processed the raw data packet:
@@ -389,15 +384,9 @@
             estOrientQuaternionY=0.2,
             estOrientQuaternionZ=0.3,
         )
-<<<<<<< HEAD
-        est_2 = make_est_data_packet(timestamp=3.0 + 1e9, estPressureAlt=24.0)
-        airbrakes.imu._packet_queue.put(est_1)
-        airbrakes.imu._packet_queue.put(est_2)
-=======
         est_2 = make_est_data_packet(timestamp=int(3 + 1e9), estPressureAlt=24.0)
-        airbrakes.imu._data_queue.put(est_1)
-        airbrakes.imu._data_queue.put(est_2)
->>>>>>> 3fdbe7d1
+        airbrakes.imu._queued_imu_packets.put(est_1)
+        airbrakes.imu._queued_imu_packets.put(est_2)
         time.sleep(0.001)
         airbrakes.update()
         time.sleep(0.01)
@@ -417,13 +406,8 @@
         assert packets[-1].current_altitude == 2.0
 
         # Insert 1 raw data packet:
-<<<<<<< HEAD
-        raw_2 = make_raw_data_packet(timestamp=time.time())
-        airbrakes.imu._packet_queue.put(raw_2)
-=======
         raw_2 = make_raw_data_packet(timestamp=time.time_ns())
-        airbrakes.imu._data_queue.put(raw_2)
->>>>>>> 3fdbe7d1
+        airbrakes.imu._queued_imu_packets.put(raw_2)
         time.sleep(0.001)
         airbrakes.update()
         # Check if we processed the raw data packet:
@@ -455,11 +439,7 @@
         airbrakes.start()
         time.sleep(0.01)
         # Need to assert that we have these many packets otherwise apogee prediction won't run:
-<<<<<<< HEAD
-        assert airbrakes.imu.packet_queue_size > APOGEE_PREDICTION_MIN_PACKETS
-=======
         assert airbrakes.imu.queued_imu_packets > APOGEE_PREDICTION_MIN_PACKETS
->>>>>>> 3fdbe7d1
 
         # We have to do this convoluted manual way of updating instead of airbrakes.update() because
         # 1) faster-fifo does not guarantee that all packets will be fetched in a single get_many()
