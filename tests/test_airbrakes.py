import pytest

<<<<<<< HEAD
from airbrakes.data_handling.data_processor import IMUDataProcessor
from airbrakes.state import StandByState
=======
from airbrakes.airbrakes import AirbrakesContext
from airbrakes.data_handling.data_processor import IMUDataProcessor
from airbrakes.state import StandByState


@pytest.fixture
def airbrakes(imu, logger, servo, data_processor):
    return AirbrakesContext(servo, imu, logger, data_processor)
>>>>>>> b4f22cea


@pytest.mark.filterwarnings("ignore:To reduce servo jitter")  # ignore warning about servo jitter
class TestAirbrakesContext:
    """Tests the AirbrakesContext class"""

    def test_slots(self, airbrakes):
        inst = airbrakes
        for attr in inst.__slots__:
            assert getattr(inst, attr, "err") != "err", f"got extra slot '{attr}'"

<<<<<<< HEAD
    def test_init(self, airbrakes, logger, imu, servo):
=======
    def test_init(self, airbrakes, logger, imu, servo, data_processor):
>>>>>>> b4f22cea
        assert airbrakes.logger == logger
        assert airbrakes.servo == servo
        assert airbrakes.imu == imu
        assert airbrakes.current_extension == 0.0
<<<<<<< HEAD
=======
        assert airbrakes.data_processor == data_processor
>>>>>>> b4f22cea
        assert isinstance(airbrakes.data_processor, IMUDataProcessor)
        assert isinstance(airbrakes.state, StandByState)
        assert not airbrakes.shutdown_requested

    def test_set_extension(self, airbrakes):
        # Hardcoded calculated values, based on MIN_EXTENSION and MAX_EXTENSION in constants.py
        airbrakes.set_airbrake_extension(0.5)
<<<<<<< HEAD
        # TODO: airbrakes.current_extension must be set to 0.5 !!
        assert airbrakes.servo.current_extension == 0.0803
        airbrakes.set_airbrake_extension(0.0)
        assert airbrakes.servo.current_extension == -0.0999
        airbrakes.set_airbrake_extension(1.0)
=======
        assert airbrakes.current_extension == 0.5
        assert airbrakes.servo.current_extension == 0.0803
        airbrakes.set_airbrake_extension(0.0)
        assert airbrakes.current_extension == 0.0
        assert airbrakes.servo.current_extension == -0.0999
        airbrakes.set_airbrake_extension(1.0)
        assert airbrakes.current_extension == 1.0
>>>>>>> b4f22cea
        assert airbrakes.servo.current_extension == 0.2605

    def test_start(self, airbrakes):
        airbrakes.start()
        assert airbrakes.imu.is_running
        assert airbrakes.logger.is_running
        airbrakes.stop()

    def test_stop(self, airbrakes):
        airbrakes.start()
        airbrakes.stop()
        assert not airbrakes.imu.is_running
        assert not airbrakes.logger.is_running
        assert not airbrakes.imu._running.value
        assert not airbrakes.imu._data_fetch_process.is_alive()
        assert not airbrakes.logger._log_process.is_alive()
        assert airbrakes.servo.current_extension == -0.0999  # set to "0"
        assert airbrakes.shutdown_requested

    def test_airbrakes_ctrl_c_clean_exit(self, airbrakes):
        """Tests whether the AirbrakesContext handles ctrl+c events correctly."""
        airbrakes.start()

        try:
            raise KeyboardInterrupt  # send a KeyboardInterrupt to test __exit__
        except KeyboardInterrupt:
            airbrakes.stop()

        assert not airbrakes.imu.is_running
        assert not airbrakes.logger.is_running
        assert airbrakes.shutdown_requested

    def test_airbrakes_ctrl_c_exception(self, airbrakes):
        """Tests whether the AirbrakesContext handles unknown exceptions."""

        airbrakes.start()
        try:
            raise ValueError("some error in main loop")
        except (KeyboardInterrupt, ValueError):
            pass
        finally:
            airbrakes.stop()

        assert not airbrakes.imu.is_running
        assert not airbrakes.logger.is_running
        assert airbrakes.shutdown_requested

    def test_airbrakes_update(self, monkeypatch):
        """Tests whether the Airbrakes update method works correctly."""
<<<<<<< HEAD
        # TODO: Implement this test after we get the apogee detection working
=======
        # TODO: Implement this test after we get the state and apogee detection working
>>>>>>> b4f22cea
<|MERGE_RESOLUTION|>--- conflicted
+++ resolved
@@ -1,18 +1,7 @@
 import pytest
 
-<<<<<<< HEAD
 from airbrakes.data_handling.data_processor import IMUDataProcessor
 from airbrakes.state import StandByState
-=======
-from airbrakes.airbrakes import AirbrakesContext
-from airbrakes.data_handling.data_processor import IMUDataProcessor
-from airbrakes.state import StandByState
-
-
-@pytest.fixture
-def airbrakes(imu, logger, servo, data_processor):
-    return AirbrakesContext(servo, imu, logger, data_processor)
->>>>>>> b4f22cea
 
 
 @pytest.mark.filterwarnings("ignore:To reduce servo jitter")  # ignore warning about servo jitter
@@ -24,19 +13,12 @@
         for attr in inst.__slots__:
             assert getattr(inst, attr, "err") != "err", f"got extra slot '{attr}'"
 
-<<<<<<< HEAD
-    def test_init(self, airbrakes, logger, imu, servo):
-=======
     def test_init(self, airbrakes, logger, imu, servo, data_processor):
->>>>>>> b4f22cea
         assert airbrakes.logger == logger
         assert airbrakes.servo == servo
         assert airbrakes.imu == imu
         assert airbrakes.current_extension == 0.0
-<<<<<<< HEAD
-=======
         assert airbrakes.data_processor == data_processor
->>>>>>> b4f22cea
         assert isinstance(airbrakes.data_processor, IMUDataProcessor)
         assert isinstance(airbrakes.state, StandByState)
         assert not airbrakes.shutdown_requested
@@ -44,13 +26,6 @@
     def test_set_extension(self, airbrakes):
         # Hardcoded calculated values, based on MIN_EXTENSION and MAX_EXTENSION in constants.py
         airbrakes.set_airbrake_extension(0.5)
-<<<<<<< HEAD
-        # TODO: airbrakes.current_extension must be set to 0.5 !!
-        assert airbrakes.servo.current_extension == 0.0803
-        airbrakes.set_airbrake_extension(0.0)
-        assert airbrakes.servo.current_extension == -0.0999
-        airbrakes.set_airbrake_extension(1.0)
-=======
         assert airbrakes.current_extension == 0.5
         assert airbrakes.servo.current_extension == 0.0803
         airbrakes.set_airbrake_extension(0.0)
@@ -58,7 +33,6 @@
         assert airbrakes.servo.current_extension == -0.0999
         airbrakes.set_airbrake_extension(1.0)
         assert airbrakes.current_extension == 1.0
->>>>>>> b4f22cea
         assert airbrakes.servo.current_extension == 0.2605
 
     def test_start(self, airbrakes):
@@ -108,8 +82,4 @@
 
     def test_airbrakes_update(self, monkeypatch):
         """Tests whether the Airbrakes update method works correctly."""
-<<<<<<< HEAD
-        # TODO: Implement this test after we get the apogee detection working
-=======
-        # TODO: Implement this test after we get the state and apogee detection working
->>>>>>> b4f22cea
+        # TODO: Implement this test after we get the apogee detection working