"""
Make sure you are in the root directory of the project, not inside scripts, and run the following command:
`python -m scripts.run_imu`
For the pi, you will have to use python3
"""

from constants import FREQUENCY, PORT, TEST_LOGS_PATH
from airbrakes.hardware.imu import IMU
from airbrakes.data_handling.logger import Logger


<<<<<<< HEAD
imu = IMU(PORT, FREQUENCY, UPSIDE_DOWN)
=======
imu = IMU(PORT, FREQUENCY)
>>>>>>> b4f22cea
logger = Logger(TEST_LOGS_PATH)

try:
    imu.start()
    logger.start()
    while True:
        print(imu.get_imu_data_packet())
except KeyboardInterrupt:  # Stop running IMU and logger if the user presses Ctrl+C
    pass
finally:
    imu.stop()
    logger.stop()<|MERGE_RESOLUTION|>--- conflicted
+++ resolved
@@ -9,11 +9,7 @@
 from airbrakes.data_handling.logger import Logger
 
 
-<<<<<<< HEAD
-imu = IMU(PORT, FREQUENCY, UPSIDE_DOWN)
-=======
 imu = IMU(PORT, FREQUENCY)
->>>>>>> b4f22cea
 logger = Logger(TEST_LOGS_PATH)
 
 try:
