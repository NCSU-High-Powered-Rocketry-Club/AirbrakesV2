--- conflicted
+++ resolved
@@ -7,76 +7,10 @@
 from constants import FREQUENCY, PORT, UPSIDE_DOWN, TEST_LOGS_PATH
 from airbrakes.hardware.imu import IMU
 from airbrakes.data_handling.logger import Logger
-from pathlib import Path
-
-<<<<<<< HEAD
-from airbrakes.imu.imu_data_packet import EstimatedDataPacket, RawDataPacket
 
 
 imu = IMU(PORT, FREQUENCY, UPSIDE_DOWN)
-logger = Logger(Path("test_logs/"))
-=======
-# import matplotlib.pyplot as plt
-# import matplotlib.animation as animation
-# from collections import deque
-# import numpy as np
-
-# # Initialize a deque for each axis to store the last N acceleration values
-# N = 100  # Number of points to display
-# x_vals = deque(maxlen=N)
-# y_vals = deque(maxlen=N)
-# z_vals = deque(maxlen=N)
-# time_vals = deque(maxlen=N)
-
-# # Initialize the plot
-# fig, ax = plt.subplots()
-# ax.set_xlim(0, N)
-# ax.set_ylim(-2, 2)  # Assuming accelerations range from -2 to 2 g
-
-# x_line, = ax.plot([], [], label='X-axis')
-# y_line, = ax.plot([], [], label='Y-axis')
-# z_line, = ax.plot([], [], label='Z-axis')
-
-# ax.legend()
-
-# def init():
-#     x_line.set_data([], [])
-#     y_line.set_data([], [])
-#     z_line.set_data([], [])
-#     return x_line, y_line, z_line
-
-# def update(frame):
-#     # Simulate reading IMU data in real-time
-#     a = imu.get_imu_data_packet()
-#     if not isinstance(a, EstimatedDataPacket):
-#         return x_line, y_line, z_line
-
-#     # Append new data to the deque
-#     time_vals.append(len(time_vals))
-#     x_vals.append(a.estCompensatedAccelX)
-#     y_vals.append(a.estCompensatedAccelY)
-#     z_vals.append(a.estCompensatedAccelZ)
-
-#     # Update the plot data
-#     x_line.set_data(time_vals, x_vals)
-#     y_line.set_data(time_vals, y_vals)
-#     z_line.set_data(time_vals, z_vals)
-
-#     return x_line, y_line, z_line
-
-# ani = animation.FuncAnimation(fig, update, init_func=init, blit=True, interval=50)
-
-# plt.xlabel('Time')
-# plt.ylabel('Acceleration (g)')
-# plt.title('Real-time Acceleration')
-# plt.show()
-
-imu = IMU(PORT, FREQUENCY, UPSIDE_DOWN)
-imu.start()
-
 logger = Logger(TEST_LOGS_PATH)
-logger.start()
->>>>>>> 60c380aa
 
 try:
     imu.start()
